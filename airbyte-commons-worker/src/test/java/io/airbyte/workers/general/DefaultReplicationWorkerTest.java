--- conflicted
+++ resolved
@@ -686,16 +686,11 @@
   void testSourceFailingTimeout() throws Exception {
     final HeartbeatMonitor heartbeatMonitor = mock(HeartbeatMonitor.class);
     when(heartbeatMonitor.isBeating()).thenReturn(Optional.of(false));
-<<<<<<< HEAD
     final UUID connectionId = UUID.randomUUID();
     final MetricClient mMetricClient = mock(MetricClient.class);
-    final HeartbeatTimeoutChaperone heartbeatTimeoutChaperone =
+    heartbeatTimeoutChaperone =
         new HeartbeatTimeoutChaperone(heartbeatMonitor, Duration.ofMillis(1), new TestClient(Map.of("heartbeat.failSync", true)), UUID.randomUUID(),
             connectionId, mMetricClient);
-=======
-    heartbeatTimeoutChaperone =
-        new HeartbeatTimeoutChaperone(heartbeatMonitor, Duration.ofMillis(1), new TestClient(Map.of("heartbeat.failSync", true)), UUID.randomUUID());
->>>>>>> e528ada1
 
     source = mock(AirbyteSource.class);
     when(source.isFinished()).thenReturn(false);
