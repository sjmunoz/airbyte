data:
  ab_internal:
    ql: 400
    sl: 200
  allowedHosts:
    hosts:
      - api.airtable.com
      - airtable.com
  connectorBuildOptions:
    baseImage: docker.io/airbyte/python-connector-base:1.2.3@sha256:a8abfdc75f8e22931657a1ae15069e7b925e74bb7b5ef36371a85e4caeae5696
  connectorSubtype: api
  connectorType: source
  definitionId: 14c6e7ea-97ed-4f5e-a7b5-25e9a80b8212
<<<<<<< HEAD
  dockerImageTag: 4.3.0
=======
  dockerImageTag: 4.2.6
>>>>>>> e58e71ef
  dockerRepository: airbyte/source-airtable
  documentationUrl: https://docs.airbyte.com/integrations/sources/airtable
  githubIssueLabel: source-airtable
  icon: airtable.svg
  license: MIT
  maxSecondsBetweenMessages: 5400
  name: Airtable
  remoteRegistries:
    pypi:
      enabled: true
      packageName: airbyte-source-airtable
  registries:
    cloud:
      enabled: true
    oss:
      enabled: true
  releaseStage: generally_available
  releases:
    breakingChanges:
      4.0.0:
        message: This release introduces changes to columns with formula to parse values directly from `array` to `string` or `number` (where it is possible). Users should refresh the source schema and reset affected streams after upgrading to ensure uninterrupted syncs.
        upgradeDeadline: "2023-10-23"
  supportLevel: certified
  tags:
    - language:python
    - cdk:python
  connectorTestSuitesOptions:
    - suite: unitTests
    - suite: acceptanceTests
      testSecrets:
        - name: SECRET_SOURCE-AIRTABLE_OAUTH__CREDS
          fileName: config_oauth.json
          secretStore:
            type: GSM
            alias: airbyte-connector-testing-secret-store
        - name: SECRET_SOURCE-AIRTABLE__CREDS
          fileName: config.json
          secretStore:
            type: GSM
            alias: airbyte-connector-testing-secret-store
metadataSpecVersion: "1.0"<|MERGE_RESOLUTION|>--- conflicted
+++ resolved
@@ -11,11 +11,7 @@
   connectorSubtype: api
   connectorType: source
   definitionId: 14c6e7ea-97ed-4f5e-a7b5-25e9a80b8212
-<<<<<<< HEAD
   dockerImageTag: 4.3.0
-=======
-  dockerImageTag: 4.2.6
->>>>>>> e58e71ef
   dockerRepository: airbyte/source-airtable
   documentationUrl: https://docs.airbyte.com/integrations/sources/airtable
   githubIssueLabel: source-airtable
