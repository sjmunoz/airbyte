[build-system]
requires = [ "poetry-core>=1.0.0",]
build-backend = "poetry.core.masonry.api"

[tool.poetry]
<<<<<<< HEAD
version = "2.7.4"
=======
version = "2.7.6"
>>>>>>> bd0b992c
name = "source-klaviyo"
description = "Source implementation for Klaviyo."
authors = [ "Airbyte <contact@airbyte.io>",]
license = "MIT"
readme = "README.md"
documentation = "https://docs.airbyte.com/integrations/sources/klaviyo"
homepage = "https://airbyte.com"
repository = "https://github.com/airbytehq/airbyte"
[[tool.poetry.packages]]
include = "source_klaviyo"

[tool.poetry.dependencies]
python = "^3.9,<3.12"
airbyte_cdk = "^2"

[tool.poetry.scripts]
source-klaviyo = "source_klaviyo.run:run"

[tool.poetry.group.dev.dependencies]
pytest = "^6.1"
pytest-mock = "^3.12.0"
requests-mock = "^1.9.3"<|MERGE_RESOLUTION|>--- conflicted
+++ resolved
@@ -3,11 +3,7 @@
 build-backend = "poetry.core.masonry.api"
 
 [tool.poetry]
-<<<<<<< HEAD
-version = "2.7.4"
-=======
-version = "2.7.6"
->>>>>>> bd0b992c
+version = "2.7.7"
 name = "source-klaviyo"
 description = "Source implementation for Klaviyo."
 authors = [ "Airbyte <contact@airbyte.io>",]
