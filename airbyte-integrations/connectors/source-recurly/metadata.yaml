--- conflicted
+++ resolved
@@ -7,11 +7,7 @@
   connectorSubtype: api
   connectorType: source
   definitionId: cd42861b-01fc-4658-a8ab-5d11d0510f01
-<<<<<<< HEAD
-  dockerImageTag: 1.0.6
-=======
   dockerImageTag: 1.0.7
->>>>>>> 34a9ff19
   dockerRepository: airbyte/source-recurly
   documentationUrl: https://docs.airbyte.com/integrations/sources/recurly
   githubIssueLabel: source-recurly
