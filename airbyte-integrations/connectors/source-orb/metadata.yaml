--- conflicted
+++ resolved
@@ -1,17 +1,6 @@
 data:
-<<<<<<< HEAD
-  allowedHosts:
-    hosts:
-      - api.billwithorb.com
-  registries:
-    oss:
-      enabled: true
-    cloud:
-      enabled: true
-=======
   connectorBuildOptions:
     baseImage: docker.io/airbyte/python-connector-base:1.2.0@sha256:c22a9d97464b69d6ef01898edf3f8612dc11614f05a84984451dde195f337db9
->>>>>>> 67333ca6
   connectorSubtype: api
   connectorType: source
   definitionId: 7f0455fb-4518-4ec0-b7a3-d808bf8081cc
@@ -21,9 +10,6 @@
   icon: orb.svg
   license: MIT
   name: Orb
-<<<<<<< HEAD
-  releaseDate: 2022-02-01
-=======
   remoteRegistries:
     pypi:
       enabled: true
@@ -33,17 +19,12 @@
       enabled: true
     oss:
       enabled: true
->>>>>>> 67333ca6
   releaseStage: alpha
   supportLevel: community
   documentationUrl: https://docs.airbyte.com/integrations/sources/orb
   tags:
-<<<<<<< HEAD
-    - language:low-code
-=======
     - language:python
     - cdk:python
->>>>>>> 67333ca6
   ab_internal:
     sl: 100
     ql: 100
