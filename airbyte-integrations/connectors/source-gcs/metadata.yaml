--- conflicted
+++ resolved
@@ -16,12 +16,7 @@
   name: GCS
   remoteRegistries:
     pypi:
-<<<<<<< HEAD
-      enabled: false
-      # TODO: Set enabled=true after `airbyte-lib-validate-source` is passing.
-=======
       enabled: true
->>>>>>> 9a67b7fa
       packageName: airbyte-source-gcs
   registries:
     cloud:
