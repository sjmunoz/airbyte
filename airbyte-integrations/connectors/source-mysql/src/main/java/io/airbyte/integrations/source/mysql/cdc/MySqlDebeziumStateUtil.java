--- conflicted
+++ resolved
@@ -250,12 +250,8 @@
     final AirbyteSchemaHistoryStorage schemaHistoryStorage =
         AirbyteSchemaHistoryStorage.initializeDBHistory(new SchemaHistory<>(Optional.empty(), false), COMPRESSION_ENABLED);
     final LinkedBlockingQueue<ChangeEvent<String, String>> queue = new LinkedBlockingQueue<>();
-<<<<<<< HEAD
-    final var debeziumPropertiesManager = new RelationalDbDebeziumPropertiesManager(properties, database.getSourceConfig(), catalog, new ArrayList<String>());
-=======
     final var debeziumPropertiesManager =
         new RelationalDbDebeziumPropertiesManager(properties, database.getSourceConfig(), catalog, new ArrayList<String>());
->>>>>>> 94234e57
 
     try (final DebeziumRecordPublisher publisher = new DebeziumRecordPublisher(debeziumPropertiesManager)) {
       publisher.start(queue, offsetManager, Optional.of(schemaHistoryStorage));
