/*
 * Copyright (c) 2023 Airbyte, Inc., all rights reserved.
 */

package io.airbyte.integrations.source.mysql;

import static io.airbyte.db.jdbc.JdbcUtils.EQUALS;
import static io.airbyte.integrations.debezium.AirbyteDebeziumHandler.shouldUseCDC;
import static io.airbyte.integrations.debezium.internals.DebeziumEventUtils.CDC_DELETED_AT;
import static io.airbyte.integrations.debezium.internals.DebeziumEventUtils.CDC_UPDATED_AT;
import static io.airbyte.integrations.source.jdbc.JdbcSSLConnectionUtils.SSL_MODE;
import static java.util.stream.Collectors.toList;

import com.fasterxml.jackson.databind.JsonNode;
import com.fasterxml.jackson.databind.node.ObjectNode;
import com.google.common.base.Preconditions;
import com.google.common.collect.ImmutableMap;
import com.google.common.collect.Lists;
import com.mysql.cj.MysqlType;
import io.airbyte.commons.features.EnvVariableFeatureFlags;
import io.airbyte.commons.features.FeatureFlags;
import io.airbyte.commons.functional.CheckedConsumer;
import io.airbyte.commons.json.Jsons;
import io.airbyte.commons.util.AutoCloseableIterator;
import io.airbyte.commons.util.AutoCloseableIterators;
import io.airbyte.db.factory.DatabaseDriver;
import io.airbyte.db.jdbc.JdbcDatabase;
import io.airbyte.db.jdbc.JdbcUtils;
import io.airbyte.integrations.base.IntegrationRunner;
import io.airbyte.integrations.base.Source;
import io.airbyte.integrations.base.ssh.SshWrappedSource;
import io.airbyte.integrations.debezium.AirbyteDebeziumHandler;
import io.airbyte.integrations.debezium.internals.FirstRecordWaitTimeUtil;
import io.airbyte.integrations.source.jdbc.AbstractJdbcSource;
import io.airbyte.integrations.source.jdbc.JdbcSSLConnectionUtils;
import io.airbyte.integrations.source.jdbc.JdbcSSLConnectionUtils.SslMode;
import io.airbyte.integrations.source.mysql.helpers.CdcConfigurationHelper;
import io.airbyte.integrations.source.relationaldb.TableInfo;
import io.airbyte.integrations.source.relationaldb.models.CdcState;
import io.airbyte.integrations.source.relationaldb.models.DbState;
import io.airbyte.integrations.source.relationaldb.state.StateManager;
import io.airbyte.integrations.util.HostPortResolver;
import io.airbyte.protocol.models.CommonField;
import io.airbyte.protocol.models.v0.AirbyteCatalog;
import io.airbyte.protocol.models.v0.AirbyteGlobalState;
import io.airbyte.protocol.models.v0.AirbyteMessage;
import io.airbyte.protocol.models.v0.AirbyteStateMessage;
import io.airbyte.protocol.models.v0.AirbyteStateMessage.AirbyteStateType;
import io.airbyte.protocol.models.v0.AirbyteStream;
import io.airbyte.protocol.models.v0.AirbyteStreamState;
import io.airbyte.protocol.models.v0.ConfiguredAirbyteCatalog;
import io.airbyte.protocol.models.v0.ConfiguredAirbyteStream;
import io.airbyte.protocol.models.v0.SyncMode;
import java.sql.SQLException;
import java.time.Duration;
import java.time.Instant;
import java.util.ArrayList;
import java.util.Collections;
import java.util.List;
import java.util.Map;
import java.util.Objects;
import java.util.Optional;
import java.util.Set;
import java.util.function.Supplier;
import java.util.stream.Collectors;
import org.slf4j.Logger;
import org.slf4j.LoggerFactory;

public class MySqlSource extends AbstractJdbcSource<MysqlType> implements Source {

  private static final Logger LOGGER = LoggerFactory.getLogger(MySqlSource.class);
  private static final int INTERMEDIATE_STATE_EMISSION_FREQUENCY = 10_000;
  public static final String NULL_CURSOR_VALUE_WITH_SCHEMA_QUERY =
      """
        SELECT
          (EXISTS (SELECT * FROM information_schema.columns WHERE table_schema = '%s' AND table_name = '%s' AND is_nullable = 'YES' AND column_name = '%s'))
        AND
          (EXISTS (SELECT * from %s.%s where %s IS NULL LIMIT 1)) AS %s
      """;

  public static final String DRIVER_CLASS = DatabaseDriver.MYSQL.getDriverClassName();
  public static final String MYSQL_CDC_OFFSET = "mysql_cdc_offset";
  public static final String MYSQL_DB_HISTORY = "mysql_db_history";
  public static final String CDC_LOG_FILE = "_ab_cdc_log_file";
  public static final String CDC_LOG_POS = "_ab_cdc_log_pos";
  public static final List<String> SSL_PARAMETERS = List.of(
      "useSSL=true",
      "requireSSL=true");

  private final FeatureFlags featureFlags;

  public static Source sshWrappedSource() {
    return new SshWrappedSource(new MySqlSource(), JdbcUtils.HOST_LIST_KEY, JdbcUtils.PORT_LIST_KEY);
  }

  public MySqlSource() {
    super(DRIVER_CLASS, MySqlStreamingQueryConfig::new, new MySqlSourceOperations());
    this.featureFlags = new EnvVariableFeatureFlags();
  }

  private static AirbyteStream overrideSyncModes(final AirbyteStream stream) {
    return stream.withSupportedSyncModes(Lists.newArrayList(SyncMode.FULL_REFRESH, SyncMode.INCREMENTAL));
  }

  private static AirbyteStream removeIncrementalWithoutPk(final AirbyteStream stream) {
    if (stream.getSourceDefinedPrimaryKey().isEmpty()) {
      stream.getSupportedSyncModes().remove(SyncMode.INCREMENTAL);
    }

    return stream;
  }

  private static AirbyteStream setIncrementalToSourceDefined(final AirbyteStream stream) {
    if (stream.getSupportedSyncModes().contains(SyncMode.INCREMENTAL)) {
      stream.setSourceDefinedCursor(true);
    }

    return stream;
  }

  // Note: in place mutation.
  private static AirbyteStream addCdcMetadataColumns(final AirbyteStream stream) {

    final ObjectNode jsonSchema = (ObjectNode) stream.getJsonSchema();
    final ObjectNode properties = (ObjectNode) jsonSchema.get("properties");

    final JsonNode numberType = Jsons.jsonNode(ImmutableMap.of("type", "number"));
    final JsonNode stringType = Jsons.jsonNode(ImmutableMap.of("type", "string"));
    properties.set(CDC_LOG_FILE, stringType);
    properties.set(CDC_LOG_POS, numberType);
    properties.set(CDC_UPDATED_AT, stringType);
    properties.set(CDC_DELETED_AT, stringType);

    return stream;
  }

  @Override
  public List<CheckedConsumer<JdbcDatabase, Exception>> getCheckOperations(final JsonNode config) throws Exception {
    final List<CheckedConsumer<JdbcDatabase, Exception>> checkOperations = new ArrayList<>(super.getCheckOperations(config));
    if (isCdc(config)) {
      checkOperations.addAll(CdcConfigurationHelper.getCheckOperations());

      checkOperations.add(database -> {
        FirstRecordWaitTimeUtil.checkFirstRecordWaitTime(config);
        CdcConfigurationHelper.checkServerTimeZoneConfig(config);
      });
    }
    return checkOperations;
  }

  @Override
  public AirbyteCatalog discover(final JsonNode config) throws Exception {
    final AirbyteCatalog catalog = super.discover(config);

    if (isCdc(config)) {
      final List<AirbyteStream> streams = catalog.getStreams().stream()
          .map(MySqlSource::overrideSyncModes)
          .map(MySqlSource::removeIncrementalWithoutPk)
          .map(MySqlSource::setIncrementalToSourceDefined)
          .map(MySqlSource::addCdcMetadataColumns)
          .collect(toList());

      catalog.setStreams(streams);
    }

    return catalog;
  }

  @Override
  public JsonNode toDatabaseConfig(final JsonNode config) {
    final String encodedDatabaseName = HostPortResolver.encodeValue(config.get(JdbcUtils.DATABASE_KEY).asText());
    final StringBuilder jdbcUrl = new StringBuilder(String.format("jdbc:mysql://%s:%s/%s",
        config.get(JdbcUtils.HOST_KEY).asText(),
        config.get(JdbcUtils.PORT_KEY).asText(),
        encodedDatabaseName));

    // To fetch the result in batches, the "useCursorFetch=true" must be set.
    // https://dev.mysql.com/doc/connector-j/8.0/en/connector-j-reference-implementation-notes.html.
    // When using this approach MySql creates a temporary table which may have some effect on db
    // performance.
    jdbcUrl.append("?useCursorFetch=true");
    jdbcUrl.append("&zeroDateTimeBehavior=convertToNull");
    // ensure the return tinyint(1) is boolean
    jdbcUrl.append("&tinyInt1isBit=true");
    // ensure the return year value is a Date; see the rationale
    // in the setJsonField method in MySqlSourceOperations.java
    jdbcUrl.append("&yearIsDateType=true");
    if (config.get(JdbcUtils.JDBC_URL_PARAMS_KEY) != null && !config.get(JdbcUtils.JDBC_URL_PARAMS_KEY).asText().isEmpty()) {
      jdbcUrl.append(JdbcUtils.AMPERSAND).append(config.get(JdbcUtils.JDBC_URL_PARAMS_KEY).asText());
    }
    final Map<String, String> sslParameters = JdbcSSLConnectionUtils.parseSSLConfig(config);
    jdbcUrl.append(JdbcUtils.AMPERSAND).append(toJDBCQueryParams(sslParameters));

    final ImmutableMap.Builder<Object, Object> configBuilder = ImmutableMap.builder()
        .put(JdbcUtils.USERNAME_KEY, config.get(JdbcUtils.USERNAME_KEY).asText())
        .put(JdbcUtils.JDBC_URL_KEY, jdbcUrl.toString());

    configBuilder.putAll(sslParameters);

    if (config.has(JdbcUtils.PASSWORD_KEY)) {
      configBuilder.put(JdbcUtils.PASSWORD_KEY, config.get(JdbcUtils.PASSWORD_KEY).asText());
    }
    return Jsons.jsonNode(configBuilder.build());
  }

  /**
   * Generates SSL related query parameters from map of parsed values.
   *
   * @apiNote Different connector may need an override for specific implementation
   * @param sslParams
   * @return SSL portion of JDBC question params or and empty string
   */
  private String toJDBCQueryParams(final Map<String, String> sslParams) {
    return Objects.isNull(sslParams) ? ""
        : sslParams.entrySet()
            .stream()
            .map((entry) -> {
              if (entry.getKey().equals(SSL_MODE)) {
                return entry.getKey() + EQUALS + toSslJdbcParam(SslMode.valueOf(entry.getValue()));
              } else {
                return entry.getKey() + EQUALS + entry.getValue();
              }
            })
            .collect(Collectors.joining(JdbcUtils.AMPERSAND));
  }

  private static boolean isCdc(final JsonNode config) {
    if (config.hasNonNull("replication_method")) {
      if (config.get("replication_method").isTextual()) {
        return ReplicationMethod.valueOf(config.get("replication_method").asText())
            .equals(ReplicationMethod.CDC);
      } else if (config.get("replication_method").isObject()) {
        return config.get("replication_method").get("method").asText()
            .equals(ReplicationMethod.CDC.name());
      }
    }
    return false;
  }

  @Override
  protected AirbyteStateType getSupportedStateType(final JsonNode config) {
    if (!featureFlags.useStreamCapableState()) {
      return AirbyteStateType.LEGACY;
    }

    return isCdc(config) ? AirbyteStateType.GLOBAL : AirbyteStateType.STREAM;
  }

  @Override
  protected List<AirbyteStateMessage> generateEmptyInitialState(final JsonNode config) {
    if (!featureFlags.useStreamCapableState()) {
      return List.of(new AirbyteStateMessage()
          .withType(AirbyteStateType.LEGACY)
          .withData(Jsons.jsonNode(new DbState())));
    }

    if (getSupportedStateType(config) == AirbyteStateType.GLOBAL) {
      final AirbyteGlobalState globalState = new AirbyteGlobalState()
          .withSharedState(Jsons.jsonNode(new CdcState()))
          .withStreamStates(List.of());
      return List.of(new AirbyteStateMessage().withType(AirbyteStateType.GLOBAL).withGlobal(globalState));
    } else {
      return List.of(new AirbyteStateMessage()
          .withType(AirbyteStateType.STREAM)
          .withStream(new AirbyteStreamState()));
    }
  }

  @Override
  public List<AutoCloseableIterator<AirbyteMessage>> getIncrementalIterators(final JdbcDatabase database,
                                                                             final ConfiguredAirbyteCatalog catalog,
                                                                             final Map<String, TableInfo<CommonField<MysqlType>>> tableNameToTable,
                                                                             final StateManager stateManager,
                                                                             final Instant emittedAt) {
    final JsonNode sourceConfig = database.getSourceConfig();
    if (isCdc(sourceConfig) && shouldUseCDC(catalog)) {
      final Duration firstRecordWaitTime = FirstRecordWaitTimeUtil.getFirstRecordWaitTime(sourceConfig);
      LOGGER.info("First record waiting time: {} seconds", firstRecordWaitTime.getSeconds());
      final AirbyteDebeziumHandler handler =
          new AirbyteDebeziumHandler(sourceConfig, MySqlCdcTargetPosition.targetPosition(database), true, firstRecordWaitTime);

      final MySqlCdcStateHandler mySqlCdcStateHandler = new MySqlCdcStateHandler(stateManager);
      final MySqlCdcConnectorMetadataInjector mySqlCdcConnectorMetadataInjector = new MySqlCdcConnectorMetadataInjector();

      final List<ConfiguredAirbyteStream> streamsToSnapshot = identifyStreamsToSnapshot(catalog, stateManager);
      final Optional<CdcState> cdcState = Optional.ofNullable(stateManager.getCdcStateManager().getCdcState());

      final Supplier<AutoCloseableIterator<AirbyteMessage>> incrementalIteratorSupplier = () -> handler.getIncrementalIterators(catalog,
          new MySqlCdcSavedInfoFetcher(cdcState.orElse(null)),
          new MySqlCdcStateHandler(stateManager),
          new MySqlCdcConnectorMetadataInjector(),
          MySqlCdcProperties.getDebeziumProperties(database),
          emittedAt,
          false);

      if (streamsToSnapshot.isEmpty()) {
        return Collections.singletonList(incrementalIteratorSupplier.get());
      }

      final AutoCloseableIterator<AirbyteMessage> snapshotIterator = handler.getSnapshotIterators(
          new ConfiguredAirbyteCatalog().withStreams(streamsToSnapshot),
          mySqlCdcConnectorMetadataInjector,
          MySqlCdcProperties.getSnapshotProperties(database),
          mySqlCdcStateHandler,
          emittedAt);

      return Collections.singletonList(
          AutoCloseableIterators.concatWithEagerClose(snapshotIterator, AutoCloseableIterators.lazyIterator(incrementalIteratorSupplier)));
    } else {
      LOGGER.info("using CDC: {}", false);
      return super.getIncrementalIterators(database, catalog, tableNameToTable, stateManager,
          emittedAt);
    }
  }

  @Override
  public Set<String> getExcludedInternalNameSpaces() {
    return Set.of(
        "information_schema",
        "mysql",
        "performance_schema",
        "sys");
  }

<<<<<<< HEAD
  @Override
  protected boolean verifyCursorColumnValues(final JdbcDatabase database, final String schema, final String tableName, final String columnName)
      throws SQLException {
    ;
    final String resultColName = "nullValue";

    final String query = String.format(NULL_CURSOR_VALUE_WITH_SCHEMA_QUERY,
        schema, tableName, columnName, schema, tableName, columnName, resultColName);

    LOGGER.debug("null value query: {}", query);
    final List<JsonNode> jsonNodes = database.bufferedResultSetQuery(conn -> conn.createStatement().executeQuery(query),
        resultSet -> JdbcUtils.getDefaultSourceOperations().rowToJson(resultSet));
    Preconditions.checkState(jsonNodes.size() == 1);
    final boolean nullValExist = convertToBoolean(jsonNodes.get(0).get(resultColName).toString());
    LOGGER.debug("null value exist: {}", nullValExist);
    return !nullValExist;
  }

  private boolean convertToBoolean(String value) {
    return "1".equalsIgnoreCase(value) || "true".equalsIgnoreCase(value);
  }

  @Override
  protected String toSslJdbcParam(final SslMode sslMode) {
=======
  private String toSslJdbcParam(final SslMode sslMode) {
>>>>>>> 83240984
    return toSslJdbcParamInternal(sslMode);
  }

  @Override
  protected int getStateEmissionFrequency() {
    return INTERMEDIATE_STATE_EMISSION_FREQUENCY;
  }

  protected static String toSslJdbcParamInternal(final SslMode sslMode) {
    final var result = switch (sslMode) {
      case DISABLED, PREFERRED, REQUIRED, VERIFY_CA, VERIFY_IDENTITY -> sslMode.name();
      default -> throw new IllegalArgumentException("unexpected ssl mode");
    };
    return result;
  }

  public static void main(final String[] args) throws Exception {
    final Source source = MySqlSource.sshWrappedSource();
    LOGGER.info("starting source: {}", MySqlSource.class);
    new IntegrationRunner(source).run(args);
    LOGGER.info("completed source: {}", MySqlSource.class);
  }

  public enum ReplicationMethod {
    STANDARD,
    CDC
  }

}<|MERGE_RESOLUTION|>--- conflicted
+++ resolved
@@ -322,19 +322,18 @@
         "sys");
   }
 
-<<<<<<< HEAD
   @Override
   protected boolean verifyCursorColumnValues(final JdbcDatabase database, final String schema, final String tableName, final String columnName)
-      throws SQLException {
+          throws SQLException {
     ;
     final String resultColName = "nullValue";
 
     final String query = String.format(NULL_CURSOR_VALUE_WITH_SCHEMA_QUERY,
-        schema, tableName, columnName, schema, tableName, columnName, resultColName);
+            schema, tableName, columnName, schema, tableName, columnName, resultColName);
 
     LOGGER.debug("null value query: {}", query);
     final List<JsonNode> jsonNodes = database.bufferedResultSetQuery(conn -> conn.createStatement().executeQuery(query),
-        resultSet -> JdbcUtils.getDefaultSourceOperations().rowToJson(resultSet));
+            resultSet -> JdbcUtils.getDefaultSourceOperations().rowToJson(resultSet));
     Preconditions.checkState(jsonNodes.size() == 1);
     final boolean nullValExist = convertToBoolean(jsonNodes.get(0).get(resultColName).toString());
     LOGGER.debug("null value exist: {}", nullValExist);
@@ -345,11 +344,7 @@
     return "1".equalsIgnoreCase(value) || "true".equalsIgnoreCase(value);
   }
 
-  @Override
-  protected String toSslJdbcParam(final SslMode sslMode) {
-=======
   private String toSslJdbcParam(final SslMode sslMode) {
->>>>>>> 83240984
     return toSslJdbcParamInternal(sslMode);
   }
 
