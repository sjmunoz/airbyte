--- conflicted
+++ resolved
@@ -41,10 +41,7 @@
     Tickets,
     Users,
     UserSettingsStream,
-<<<<<<< HEAD
     UserSubscriptionStream, BEFORE_CURSOR,
-=======
->>>>>>> c7dde44d
 )
 from test_data.data import TICKET_EVENTS_STREAM_RESPONSE
 from utils import read_full_refresh
