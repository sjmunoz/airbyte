/*
 * Copyright (c) 2022 Airbyte, Inc., all rights reserved.
 */

package io.airbyte.integrations.source.postgres;

import static io.airbyte.db.DataTypeUtils.TIMESTAMPTZ_FORMATTER;
import static io.airbyte.db.DataTypeUtils.TIMETZ_FORMATTER;
import static io.airbyte.db.jdbc.JdbcConstants.INTERNAL_COLUMN_NAME;
import static io.airbyte.db.jdbc.JdbcConstants.INTERNAL_COLUMN_TYPE;
import static io.airbyte.db.jdbc.JdbcConstants.INTERNAL_COLUMN_TYPE_NAME;
import static io.airbyte.db.jdbc.JdbcConstants.INTERNAL_SCHEMA_NAME;
import static io.airbyte.db.jdbc.JdbcConstants.INTERNAL_TABLE_NAME;
import static io.airbyte.integrations.source.postgres.PostgresType.safeGetJdbcType;

import com.fasterxml.jackson.core.JsonProcessingException;
import com.fasterxml.jackson.databind.JsonNode;
import com.fasterxml.jackson.databind.ObjectMapper;
import com.fasterxml.jackson.databind.node.ArrayNode;
import com.fasterxml.jackson.databind.node.BinaryNode;
import com.fasterxml.jackson.databind.node.NullNode;
import com.fasterxml.jackson.databind.node.ObjectNode;
import com.google.common.annotations.VisibleForTesting;
import io.airbyte.commons.jackson.MoreMappers;
import io.airbyte.commons.json.Jsons;
import io.airbyte.db.DataTypeUtils;
import io.airbyte.db.SourceOperations;
import io.airbyte.db.jdbc.AbstractJdbcCompatibleSourceOperations;
import io.airbyte.db.jdbc.DateTimeConverter;
import io.airbyte.protocol.models.JsonSchemaPrimitiveUtil.JsonSchemaPrimitive;
import io.airbyte.protocol.models.JsonSchemaType;
import java.math.BigDecimal;
import java.sql.PreparedStatement;
import java.sql.ResultSet;
import java.sql.ResultSetMetaData;
import java.sql.SQLException;
import java.time.LocalDate;
import java.time.LocalDateTime;
import java.time.LocalTime;
import java.time.OffsetDateTime;
import java.time.OffsetTime;
import java.time.format.DateTimeParseException;
import java.util.Collections;
import org.postgresql.geometric.PGbox;
import org.postgresql.geometric.PGcircle;
import org.postgresql.geometric.PGline;
import org.postgresql.geometric.PGlseg;
import org.postgresql.geometric.PGpath;
import org.postgresql.geometric.PGpoint;
import org.postgresql.geometric.PGpolygon;
import org.postgresql.jdbc.PgResultSetMetaData;
import org.postgresql.util.PGobject;
import org.slf4j.Logger;
import org.slf4j.LoggerFactory;

public class PostgresSourceOperations extends AbstractJdbcCompatibleSourceOperations<PostgresType>
    implements SourceOperations<ResultSet, PostgresType> {

  private static final Logger LOGGER = LoggerFactory.getLogger(PostgresSourceOperations.class);
  private static final String TIMESTAMPTZ = "timestamptz";
  private static final String TIMETZ = "timetz";
  private static final ObjectMapper OBJECT_MAPPER = MoreMappers.initMapper();

  @Override
  public JsonNode rowToJson(final ResultSet queryContext) throws SQLException {
    // the first call communicates with the database. after that the result is cached.
    final ResultSetMetaData metadata = queryContext.getMetaData();
    final int columnCount = metadata.getColumnCount();
    final ObjectNode jsonNode = (ObjectNode) Jsons.jsonNode(Collections.emptyMap());

    for (int i = 1; i <= columnCount; i++) {
      final String columnType = metadata.getColumnTypeName(i);
      // attempt to access the column. this allows us to know if it is null before we do type-specific
      // parsing. if it is null, we can move on. while awkward, this seems to be the agreed upon way of
      // checking for null values with jdbc.

      if (columnType.equalsIgnoreCase("money")) {
        // when a column is of type MONEY, getObject will throw exception
        // this is a bug that will not be fixed:
        // https://github.com/pgjdbc/pgjdbc/issues/425
        // https://github.com/pgjdbc/pgjdbc/issues/1835
        queryContext.getString(i);
      } else if (columnType.equalsIgnoreCase("bit")) {
        // getObject will fail as it tries to parse the value as boolean
        queryContext.getString(i);
      } else if (columnType.equalsIgnoreCase("numeric") || columnType.equalsIgnoreCase("decimal")) {
        // getObject will fail when the value is 'infinity'
        queryContext.getDouble(i);
      } else {
        queryContext.getObject(i);
      }

      // convert to java types that will convert into reasonable json.
      copyToJsonField(queryContext, i, jsonNode);
    }

    return jsonNode;
  }

  @Override
  public void setCursorField(final PreparedStatement preparedStatement,
                             final int parameterIndex,
                             final PostgresType cursorFieldType,
                             final String value)
      throws SQLException {
    switch (cursorFieldType) {

      case TIMESTAMP -> setTimestamp(preparedStatement, parameterIndex, value);
      case TIMESTAMP_WITH_TIMEZONE -> setTimestampWithTimezone(preparedStatement, parameterIndex, value);
      case TIME -> setTime(preparedStatement, parameterIndex, value);
      case TIME_WITH_TIMEZONE -> setTimeWithTimezone(preparedStatement, parameterIndex, value);
      case DATE -> setDate(preparedStatement, parameterIndex, value);
      case BIT -> setBit(preparedStatement, parameterIndex, value);
      case BOOLEAN -> setBoolean(preparedStatement, parameterIndex, value);
      case TINYINT, SMALLINT -> setShortInt(preparedStatement, parameterIndex, value);
      case INTEGER -> setInteger(preparedStatement, parameterIndex, value);
      case BIGINT -> setBigInteger(preparedStatement, parameterIndex, value);
      case FLOAT, DOUBLE -> setDouble(preparedStatement, parameterIndex, value);
      case REAL -> setReal(preparedStatement, parameterIndex, value);
      case NUMERIC, DECIMAL -> setDecimal(preparedStatement, parameterIndex, value);
      case CHAR, NCHAR, NVARCHAR, VARCHAR, LONGVARCHAR -> setString(preparedStatement, parameterIndex, value);
      case BINARY, BLOB -> setBinary(preparedStatement, parameterIndex, value);
      // since cursor are expected to be comparable, handle cursor typing strictly and error on
      // unrecognized types
      default -> throw new IllegalArgumentException(String.format("%s cannot be used as a cursor.", cursorFieldType));
    }
  }

  private void setTimeWithTimezone(final PreparedStatement preparedStatement, final int parameterIndex, final String value) throws SQLException {
    try {
      preparedStatement.setObject(parameterIndex, OffsetTime.parse(value));
    } catch (final DateTimeParseException e) {
      // attempt to parse the time w/o timezone. This can be caused by schema created with a different
      // version of the connector
      preparedStatement.setObject(parameterIndex, LocalTime.parse(value));
    }
  }

  private void setTimestampWithTimezone(final PreparedStatement preparedStatement, final int parameterIndex, final String value) throws SQLException {
    try {
      preparedStatement.setObject(parameterIndex, OffsetDateTime.parse(value));
    } catch (final DateTimeParseException e) {
      // attempt to parse the datetime w/o timezone. This can be caused by schema created with a different
      // version of the connector
      preparedStatement.setObject(parameterIndex, LocalDateTime.parse(value));
    }
  }

  @Override
  protected void setTimestamp(final PreparedStatement preparedStatement, final int parameterIndex, final String value) throws SQLException {
    try {
      preparedStatement.setObject(parameterIndex, LocalDateTime.parse(value));
    } catch (final DateTimeParseException e) {
      // attempt to parse the datetime with timezone. This can be caused by schema created with an older
      // version of the connector
      preparedStatement.setObject(parameterIndex, OffsetDateTime.parse(value));
    }
  }

  @Override
  protected void setTime(final PreparedStatement preparedStatement, final int parameterIndex, final String value) throws SQLException {
    try {
      preparedStatement.setObject(parameterIndex, LocalTime.parse(value));
    } catch (final DateTimeParseException e) {
      // attempt to parse the datetime with timezone. This can be caused by schema created with an older
      // version of the connector
      preparedStatement.setObject(parameterIndex, OffsetTime.parse(value));
    }
  }

  @Override
  protected void setDate(final PreparedStatement preparedStatement, final int parameterIndex, final String value) throws SQLException {
    preparedStatement.setObject(parameterIndex, LocalDate.parse(value));
  }

  @Override
  public void copyToJsonField(final ResultSet resultSet, final int colIndex, final ObjectNode json) throws SQLException {
    final PgResultSetMetaData metadata = (PgResultSetMetaData) resultSet.getMetaData();
    final String columnName = metadata.getColumnName(colIndex);
    final String columnTypeName = metadata.getColumnTypeName(colIndex).toLowerCase();
    final PostgresType columnType = safeGetJdbcType(metadata.getColumnType(colIndex));
    if (resultSet.getString(colIndex) == null) {
      json.putNull(columnName);
    } else {
      switch (columnTypeName) {
        case "bool", "boolean" -> putBoolean(json, columnName, resultSet, colIndex);
        case "bytea" -> putString(json, columnName, resultSet, colIndex);
        case TIMETZ -> putTimeWithTimezone(json, columnName, resultSet, colIndex);
        case TIMESTAMPTZ -> putTimestampWithTimezone(json, columnName, resultSet, colIndex);
        case "hstore" -> putHstoreAsJson(json, columnName, resultSet, colIndex);
        case "circle" -> putObject(json, columnName, resultSet, colIndex, PGcircle.class);
        case "box" -> putObject(json, columnName, resultSet, colIndex, PGbox.class);
        case "double precision", "float", "float8" -> putDouble(json, columnName, resultSet, colIndex);
        case "line" -> putObject(json, columnName, resultSet, colIndex, PGline.class);
        case "lseg" -> putObject(json, columnName, resultSet, colIndex, PGlseg.class);
        case "path" -> putObject(json, columnName, resultSet, colIndex, PGpath.class);
        case "point" -> putObject(json, columnName, resultSet, colIndex, PGpoint.class);
        case "polygon" -> putObject(json, columnName, resultSet, colIndex, PGpolygon.class);
        case "_varchar", "_char", "_bpchar", "_text", "_name" -> putArray(json, columnName, resultSet, colIndex);
        case "_int2", "_int4", "_int8", "_oid" -> putLongArray(json, columnName, resultSet, colIndex);
        case "_numeric", "_decimal" -> putBigDecimalArray(json, columnName, resultSet, colIndex);
        case "_money" -> putMoneyArray(json, columnName, resultSet, colIndex);
        case "_float4", "_float8" -> putDoubleArray(json, columnName, resultSet, colIndex);
        case "_bool" -> putBooleanArray(json, columnName, resultSet, colIndex);
        case "_bit" -> putBitArray(json, columnName, resultSet, colIndex);
        case "_bytea" -> putByteaArray(json, columnName, resultSet, colIndex);
        case "_date" -> putDateArray(json, columnName, resultSet, colIndex);
        case "_timestamptz" -> putTimestampTzArray(json, columnName, resultSet, colIndex);
        case "_timestamp" -> putTimestampArray(json, columnName, resultSet, colIndex);
        case "_timetz" -> putTimeTzArray(json, columnName, resultSet, colIndex);
        case "_time" -> putTimeArray(json, columnName, resultSet, colIndex);
        default -> {
          switch (columnType) {
            case BOOLEAN -> putBoolean(json, columnName, resultSet, colIndex);
            // TODO(akashkulk) : Understand when the cast to string should be done. 
            case TINYINT, SMALLINT -> putString(json, columnName, resultSet, colIndex);
            case INTEGER -> putString(json, columnName, resultSet, colIndex);
            case BIGINT -> putString(json, columnName, resultSet, colIndex);
            case FLOAT, DOUBLE -> putDouble(json, columnName, resultSet, colIndex);
            case REAL -> putString(json, columnName, resultSet, colIndex);
            // Need to change
            case NUMERIC, DECIMAL -> putString(json, columnName, resultSet, colIndex); //putBigDecimal(json, columnName, resultSet, colIndex);
            // BIT is a bit string in Postgres, e.g. '0100'
            case BIT, CHAR, VARCHAR, LONGVARCHAR -> putString(json, columnName, resultSet, colIndex);
            case DATE -> putDate(json, columnName, resultSet, colIndex);
            case TIME -> putTime(json, columnName, resultSet, colIndex);
            case TIMESTAMP -> putTimestamp(json, columnName, resultSet, colIndex);
            case BLOB, BINARY, VARBINARY, LONGVARBINARY -> putBinary(json, columnName, resultSet, colIndex);
            case ARRAY -> putArray(json, columnName, resultSet, colIndex);
            default -> putDefault(json, columnName, resultSet, colIndex);
          }
        }
      }
    }
  }

  private void putTimeArray(final ObjectNode node, final String columnName, final ResultSet resultSet, final int colIndex) throws SQLException {
    final ArrayNode arrayNode = Jsons.arrayNode();
    final ResultSet arrayResultSet = resultSet.getArray(colIndex).getResultSet();
    while (arrayResultSet.next()) {
      final LocalTime time = getObject(arrayResultSet, 2, LocalTime.class);
      if (time == null) {
        arrayNode.add(NullNode.getInstance());
      } else {
        arrayNode.add(DateTimeConverter.convertToTime(time));
      }
    }
    node.set(columnName, arrayNode);
  }

  private void putTimeTzArray(final ObjectNode node, final String columnName, final ResultSet resultSet, final int colIndex) throws SQLException {
    final ArrayNode arrayNode = Jsons.arrayNode();
    final ResultSet arrayResultSet = resultSet.getArray(colIndex).getResultSet();
    while (arrayResultSet.next()) {
      final OffsetTime timetz = getObject(arrayResultSet, 2, OffsetTime.class);
      if (timetz == null) {
        arrayNode.add(NullNode.getInstance());
      } else {
        arrayNode.add(timetz.format(TIMETZ_FORMATTER));
      }
    }
    node.set(columnName, arrayNode);
  }

  private void putTimestampArray(final ObjectNode node, final String columnName, final ResultSet resultSet, final int colIndex) throws SQLException {
    final ArrayNode arrayNode = Jsons.arrayNode();
    final ResultSet arrayResultSet = resultSet.getArray(colIndex).getResultSet();
    while (arrayResultSet.next()) {
      final LocalDateTime timestamp = getObject(arrayResultSet, 2, LocalDateTime.class);
      if (timestamp == null) {
        arrayNode.add(NullNode.getInstance());
      } else {
        arrayNode.add(DateTimeConverter.convertToTimestamp(timestamp));
      }
    }
    node.set(columnName, arrayNode);
  }

  private void putTimestampTzArray(final ObjectNode node, final String columnName, final ResultSet resultSet, final int colIndex)
      throws SQLException {
    final ArrayNode arrayNode = Jsons.arrayNode();
    final ResultSet arrayResultSet = resultSet.getArray(colIndex).getResultSet();
    while (arrayResultSet.next()) {
      final OffsetDateTime timestamptz = getObject(arrayResultSet, 2, OffsetDateTime.class);
      if (timestamptz == null) {
        arrayNode.add(NullNode.getInstance());
      } else {
        final LocalDate localDate = timestamptz.toLocalDate();
        arrayNode.add(resolveEra(localDate, timestamptz.format(TIMESTAMPTZ_FORMATTER)));
      }
    }
    node.set(columnName, arrayNode);
  }

  private void putDateArray(final ObjectNode node, final String columnName, final ResultSet resultSet, final int colIndex) throws SQLException {
    final ArrayNode arrayNode = Jsons.arrayNode();
    final ResultSet arrayResultSet = resultSet.getArray(colIndex).getResultSet();
    while (arrayResultSet.next()) {
      final LocalDate date = getObject(arrayResultSet, 2, LocalDate.class);
      if (date == null) {
        arrayNode.add(NullNode.getInstance());
      } else {
        arrayNode.add(DateTimeConverter.convertToDate(date));
      }
    }
    node.set(columnName, arrayNode);
  }

  private void putByteaArray(final ObjectNode node, final String columnName, final ResultSet resultSet, final int colIndex) throws SQLException {
    final ArrayNode arrayNode = Jsons.arrayNode();
    final ResultSet arrayResultSet = resultSet.getArray(colIndex).getResultSet();
    while (arrayResultSet.next()) {
      arrayNode.add(new BinaryNode(arrayResultSet.getBytes(2)));
    }
    node.set(columnName, arrayNode);
  }

  private void putBitArray(final ObjectNode node, final String columnName, final ResultSet resultSet, final int colIndex) throws SQLException {
    final ArrayNode arrayNode = Jsons.arrayNode();
    final ResultSet arrayResultSet = resultSet.getArray(colIndex).getResultSet();
    while (arrayResultSet.next()) {
      final String res = arrayResultSet.getString(2);
      if (res == null) {
        arrayNode.add(NullNode.getInstance());
      } else {
        arrayNode.add("1".equals(res));
      }
    }
    node.set(columnName, arrayNode);
  }

  private void putBooleanArray(final ObjectNode node, final String columnName, final ResultSet resultSet, final int colIndex) throws SQLException {
    final ArrayNode arrayNode = Jsons.arrayNode();
    final ResultSet arrayResultSet = resultSet.getArray(colIndex).getResultSet();
    while (arrayResultSet.next()) {
      final String res = arrayResultSet.getString(2);
      if (res == null) {
        arrayNode.add(NullNode.getInstance());
      } else {
        arrayNode.add("t".equalsIgnoreCase(res));
      }
    }
    node.set(columnName, arrayNode);
  }

  private void putBigDecimalArray(final ObjectNode node, final String columnName, final ResultSet resultSet, final int colIndex) throws SQLException {
    final ArrayNode arrayNode = Jsons.arrayNode();
    final ResultSet arrayResultSet = resultSet.getArray(colIndex).getResultSet();
    while (arrayResultSet.next()) {
      final BigDecimal bigDecimal = DataTypeUtils.returnNullIfInvalid(() -> arrayResultSet.getBigDecimal(2));
      if (bigDecimal != null) {
        arrayNode.add(bigDecimal);
      } else {
        arrayNode.add((BigDecimal) null);
      }
    }
    node.set(columnName, arrayNode);
  }

  private void putDoubleArray(final ObjectNode node, final String columnName, final ResultSet resultSet, final int colIndex) throws SQLException {
    final ArrayNode arrayNode = Jsons.arrayNode();
    final ResultSet arrayResultSet = resultSet.getArray(colIndex).getResultSet();
    while (arrayResultSet.next()) {
      arrayNode.add(DataTypeUtils.returnNullIfInvalid(() -> arrayResultSet.getDouble(colIndex), Double::isFinite));
    }
    node.set(columnName, arrayNode);
  }

  private void putMoneyArray(final ObjectNode node, final String columnName, final ResultSet resultSet, final int colIndex) throws SQLException {
    final ArrayNode arrayNode = Jsons.arrayNode();
    final ResultSet arrayResultSet = resultSet.getArray(colIndex).getResultSet();
    while (arrayResultSet.next()) {
      final String moneyValue = parseMoneyValue(arrayResultSet.getString(colIndex));
      arrayNode.add(DataTypeUtils.returnNullIfInvalid(() -> DataTypeUtils.returnNullIfInvalid(() -> Double.valueOf(moneyValue), Double::isFinite)));
    }
    node.set(columnName, arrayNode);
  }

  private void putLongArray(final ObjectNode node, final String columnName, final ResultSet resultSet, final int colIndex) throws SQLException {
    final ArrayNode arrayNode = Jsons.arrayNode();
    final ResultSet arrayResultSet = resultSet.getArray(colIndex).getResultSet();
    while (arrayResultSet.next()) {
      arrayNode.add(arrayResultSet.getLong(2));
    }
    node.set(columnName, arrayNode);
  }

  @Override
  protected void putDate(final ObjectNode node, final String columnName, final ResultSet resultSet, final int index) throws SQLException {
    node.put(columnName, DateTimeConverter.convertToDate(getObject(resultSet, index, LocalDate.class)));
  }

  @Override
  protected void putTime(final ObjectNode node, final String columnName, final ResultSet resultSet, final int index) throws SQLException {
    node.put(columnName, DateTimeConverter.convertToTime(getObject(resultSet, index, LocalTime.class)));
  }

  @Override
  protected void putTimestamp(final ObjectNode node, final String columnName, final ResultSet resultSet, final int index) throws SQLException {
    node.put(columnName, DateTimeConverter.convertToTimestamp(resultSet.getTimestamp(index)));
  }

  @Override
  public PostgresType getDatabaseFieldType(final JsonNode field) {
    try {
      final String typeName = field.get(INTERNAL_COLUMN_TYPE_NAME).asText().toLowerCase();
      // Postgres boolean is mapped to JDBCType.BIT, but should be BOOLEAN
      return switch (typeName) {

        case "_bit" -> PostgresType.BIT_ARRAY;
        case "_bool" -> PostgresType.BOOL_ARRAY;
        case "_name" -> PostgresType.NAME_ARRAY;
        case "_varchar" -> PostgresType.VARCHAR_ARRAY;
        case "_char" -> PostgresType.CHAR_ARRAY;
        case "_bpchar" -> PostgresType.BPCHAR_ARRAY;
        case "_text" -> PostgresType.TEXT_ARRAY;
        case "_int4" -> PostgresType.INT4_ARRAY;
        case "_int2" -> PostgresType.INT2_ARRAY;
        case "_int8" -> PostgresType.INT8_ARRAY;
        case "_money" -> PostgresType.MONEY_ARRAY;
        case "_oid" -> PostgresType.OID_ARRAY;
        case "_numeric" -> PostgresType.NUMERIC_ARRAY;
        case "_float4" -> PostgresType.FLOAT4_ARRAY;
        case "_float8" -> PostgresType.FLOAT8_ARRAY;
        case "_timestamptz" -> PostgresType.TIMESTAMPTZ_ARRAY;
        case "_timestamp" -> PostgresType.TIMESTAMP_ARRAY;
        case "_timetz" -> PostgresType.TIMETZ_ARRAY;
        case "_time" -> PostgresType.TIME_ARRAY;
        case "_date" -> PostgresType.DATE_ARRAY;
        case "_bytea" -> PostgresType.BYTEA_ARRAY;
        case "bool", "boolean" -> PostgresType.BOOLEAN;
        // BYTEA is variable length binary string with hex output format by default (e.g. "\x6b707a").
        // It should not be converted to base64 binary string. So it is represented as JDBC VARCHAR.
        // https://www.postgresql.org/docs/14/datatype-binary.html
        case "bytea" -> PostgresType.VARCHAR;
        case TIMESTAMPTZ -> PostgresType.TIMESTAMP_WITH_TIMEZONE;
        case TIMETZ -> PostgresType.TIME_WITH_TIMEZONE;
        default -> PostgresType.valueOf(field.get(INTERNAL_COLUMN_TYPE).asInt());
      };
    } catch (final IllegalArgumentException ex) {
      LOGGER.warn(String.format("Could not convert column: %s from table: %s.%s with type: %s. Casting to VARCHAR.",
          field.get(INTERNAL_COLUMN_NAME),
          field.get(INTERNAL_SCHEMA_NAME),
          field.get(INTERNAL_TABLE_NAME),
          field.get(INTERNAL_COLUMN_TYPE)));
      return PostgresType.VARCHAR;
    }
  }

  @Override
  public JsonSchemaType getAirbyteType(final PostgresType jdbcType) {
    return switch (jdbcType) {
      case BOOLEAN -> JsonSchemaType.BOOLEAN_V1;
      case TINYINT, SMALLINT, INTEGER, BIGINT -> JsonSchemaType.INTEGER_V1;
      case FLOAT, DOUBLE, REAL, NUMERIC, DECIMAL -> JsonSchemaType.NUMBER_V1;
      case BLOB, BINARY, VARBINARY, LONGVARBINARY -> JsonSchemaType.BINARY_DATA_V1;
      case ARRAY -> JsonSchemaType.ARRAY;
<<<<<<< HEAD
      case DATE -> JsonSchemaType.DATE_V1;
      case TIME -> JsonSchemaType.TIME_WITHOUT_TIMEZONE_V1;
      case TIME_WITH_TIMEZONE -> JsonSchemaType.TIME_WITH_TIMEZONE_V1;
      case TIMESTAMP -> JsonSchemaType.TIMESTAMP_WITHOUT_TIMEZONE_V1;
      case TIMESTAMP_WITH_TIMEZONE -> JsonSchemaType.TIMESTAMP_WITH_TIMEZONE_V1;

      default -> JsonSchemaType.STRING_V1;
=======
      case BIT_ARRAY -> JsonSchemaType.builder(JsonSchemaPrimitive.ARRAY)
          .withItems(JsonSchemaType.builder(JsonSchemaPrimitive.BOOLEAN)
              .build())
          .build();
      case BOOL_ARRAY -> JsonSchemaType.builder(JsonSchemaPrimitive.ARRAY)
          .withItems(JsonSchemaType.builder(JsonSchemaPrimitive.BOOLEAN)
              .build())
          .build();
      case BYTEA_ARRAY -> JsonSchemaType.builder(JsonSchemaPrimitive.ARRAY)
          .withItems(JsonSchemaType.builder(JsonSchemaPrimitive.STRING)
              .build())
          .build();
      case NAME_ARRAY -> JsonSchemaType.builder(JsonSchemaPrimitive.ARRAY)
          .withItems(JsonSchemaType.builder(JsonSchemaPrimitive.STRING)
              .build())
          .build();
      case VARCHAR_ARRAY -> JsonSchemaType.builder(JsonSchemaPrimitive.ARRAY)
          .withItems(JsonSchemaType.builder(JsonSchemaPrimitive.STRING)
              .build())
          .build();
      case CHAR_ARRAY -> JsonSchemaType.builder(JsonSchemaPrimitive.ARRAY)
          .withItems(JsonSchemaType.builder(JsonSchemaPrimitive.STRING)
              .build())
          .build();
      case BPCHAR_ARRAY -> JsonSchemaType.builder(JsonSchemaPrimitive.ARRAY)
          .withItems(JsonSchemaType.builder(JsonSchemaPrimitive.STRING)
              .build())
          .build();
      case TEXT_ARRAY -> JsonSchemaType.builder(JsonSchemaPrimitive.ARRAY)
          .withItems(JsonSchemaType.builder(JsonSchemaPrimitive.STRING)
              .build())
          .build();
      case INT4_ARRAY -> JsonSchemaType.builder(JsonSchemaPrimitive.ARRAY)
          .withItems(JsonSchemaType.INTEGER)
          .build();
      case INT2_ARRAY -> JsonSchemaType.builder(JsonSchemaPrimitive.ARRAY)
          .withItems(JsonSchemaType.INTEGER)
          .build();
      case INT8_ARRAY -> JsonSchemaType.builder(JsonSchemaPrimitive.ARRAY)
          .withItems(JsonSchemaType.INTEGER)
          .build();
      case MONEY_ARRAY -> JsonSchemaType.builder(JsonSchemaPrimitive.ARRAY)
          .withItems(JsonSchemaType.builder(JsonSchemaPrimitive.NUMBER)
              .build())
          .build();
      case OID_ARRAY -> JsonSchemaType.builder(JsonSchemaPrimitive.ARRAY)
          .withItems(JsonSchemaType.builder(JsonSchemaPrimitive.NUMBER)
              .build())
          .build();
      case NUMERIC_ARRAY -> JsonSchemaType.builder(JsonSchemaPrimitive.ARRAY)
          .withItems(JsonSchemaType.builder(JsonSchemaPrimitive.NUMBER)
              .build())
          .build();
      case FLOAT4_ARRAY -> JsonSchemaType.builder(JsonSchemaPrimitive.ARRAY)
          .withItems(JsonSchemaType.builder(JsonSchemaPrimitive.NUMBER)
              .build())
          .build();
      case FLOAT8_ARRAY -> JsonSchemaType.builder(JsonSchemaPrimitive.ARRAY)
          .withItems(JsonSchemaType.builder(JsonSchemaPrimitive.NUMBER)
              .build())
          .build();
      case TIMESTAMPTZ_ARRAY -> JsonSchemaType.builder(JsonSchemaPrimitive.ARRAY)
          .withItems(JsonSchemaType.STRING_TIMESTAMP_WITH_TIMEZONE)
          .build();
      case TIMESTAMP_ARRAY -> JsonSchemaType.builder(JsonSchemaPrimitive.ARRAY)
          .withItems(JsonSchemaType.STRING_TIMESTAMP_WITHOUT_TIMEZONE)
          .build();
      case TIMETZ_ARRAY -> JsonSchemaType.builder(JsonSchemaPrimitive.ARRAY)
          .withItems(JsonSchemaType.STRING_TIME_WITH_TIMEZONE)
          .build();
      case TIME_ARRAY -> JsonSchemaType.builder(JsonSchemaPrimitive.ARRAY)
          .withItems(JsonSchemaType.STRING_TIME_WITHOUT_TIMEZONE)
          .build();
      case DATE_ARRAY -> JsonSchemaType.builder(JsonSchemaPrimitive.ARRAY)
          .withItems(JsonSchemaType.STRING_DATE)
          .build();

      case DATE -> JsonSchemaType.STRING_DATE;
      case TIME -> JsonSchemaType.STRING_TIME_WITHOUT_TIMEZONE;
      case TIME_WITH_TIMEZONE -> JsonSchemaType.STRING_TIME_WITH_TIMEZONE;
      case TIMESTAMP -> JsonSchemaType.STRING_TIMESTAMP_WITHOUT_TIMEZONE;
      case TIMESTAMP_WITH_TIMEZONE -> JsonSchemaType.STRING_TIMESTAMP_WITH_TIMEZONE;
      default -> JsonSchemaType.STRING;
>>>>>>> 5e819a41
    };
  }

  @Override
  protected void putBoolean(final ObjectNode node, final String columnName, final ResultSet resultSet, final int index) throws SQLException {
    node.put(columnName, resultSet.getString(index).equalsIgnoreCase("t"));
  }

  protected <T extends PGobject> void putObject(final ObjectNode node,
                                                final String columnName,
                                                final ResultSet resultSet,
                                                final int index,
                                                final Class<T> clazz)
      throws SQLException {
    final T object = getObject(resultSet, index, clazz);
    node.put(columnName, object.getValue());
  }

  @Override
  protected void putBigDecimal(final ObjectNode node, final String columnName, final ResultSet resultSet, final int index) {
    final BigDecimal bigDecimal = DataTypeUtils.returnNullIfInvalid(() -> resultSet.getBigDecimal(index));
    if (bigDecimal != null) {
      node.put(columnName, String.valueOf(bigDecimal));
    } else {
      // Special values (Infinity, -Infinity, and NaN) is default to null for now.
      // https://github.com/airbytehq/airbyte/issues/8902
      node.put(columnName, (BigDecimal) null);
    }
  }

  @Override
  protected void putDouble(final ObjectNode node, final String columnName, final ResultSet resultSet, final int index) throws SQLException {
    if (resultSet.getMetaData().getColumnTypeName(index).equals("money")) {
      putMoney(node, columnName, resultSet, index);
    } else {
      // Here, we parse the double and cast back to inaccuracy of REAL, DOUBLE, FLOAT.
      node.put(columnName, String.valueOf(resultSet.getDouble(index)));
    }
  }

  @Override
  protected void putFloat(final ObjectNode node, final String columnName, final ResultSet resultSet, final int index) throws SQLException {
    node.put(columnName, String.valueOf(resultSet.getFloat(index)));
  }

  private void putMoney(final ObjectNode node, final String columnName, final ResultSet resultSet, final int index) throws SQLException {
    final String moneyValue = parseMoneyValue(resultSet.getString(index));
    node.put(columnName, moneyValue);
  }

  private void putHstoreAsJson(final ObjectNode node, final String columnName, final ResultSet resultSet, final int index)
      throws SQLException {
    final var data = resultSet.getObject(index);
    try {
      node.put(columnName, OBJECT_MAPPER.writeValueAsString(data));
    } catch (final JsonProcessingException e) {
      throw new RuntimeException("Could not parse 'hstore' value:" + e);
    }
  }

  /**
   * @return monetary value in numbers without the currency symbol or thousands separators.
   */
  @VisibleForTesting
  static String parseMoneyValue(final String moneyString) {
    return moneyString.replaceAll("[^\\d.-]", "");
  }

  @Override
<<<<<<< HEAD
  public boolean isCursorType(final JDBCType type) {
=======
  public boolean isCursorType(final PostgresType type) {
>>>>>>> 5e819a41
    return PostgresUtils.ALLOWED_CURSOR_TYPES.contains(type);
  }

}<|MERGE_RESOLUTION|>--- conflicted
+++ resolved
@@ -455,7 +455,83 @@
       case FLOAT, DOUBLE, REAL, NUMERIC, DECIMAL -> JsonSchemaType.NUMBER_V1;
       case BLOB, BINARY, VARBINARY, LONGVARBINARY -> JsonSchemaType.BINARY_DATA_V1;
       case ARRAY -> JsonSchemaType.ARRAY;
-<<<<<<< HEAD
+      case BIT_ARRAY -> JsonSchemaType.builder(JsonSchemaPrimitive.ARRAY)
+          .withItems(JsonSchemaType.builder(JsonSchemaPrimitive.BOOLEAN_V1)
+              .build())
+          .build();
+      case BOOL_ARRAY -> JsonSchemaType.builder(JsonSchemaPrimitive.ARRAY)
+          .withItems(JsonSchemaType.builder(JsonSchemaPrimitive.BOOLEAN_V1)
+              .build())
+          .build();
+      case BYTEA_ARRAY -> JsonSchemaType.builder(JsonSchemaPrimitive.ARRAY)
+          .withItems(JsonSchemaType.builder(JsonSchemaPrimitive.STRING_V1)
+              .build())
+          .build();
+      case NAME_ARRAY -> JsonSchemaType.builder(JsonSchemaPrimitive.ARRAY)
+          .withItems(JsonSchemaType.builder(JsonSchemaPrimitive.STRING_V1)
+              .build())
+          .build();
+      case VARCHAR_ARRAY -> JsonSchemaType.builder(JsonSchemaPrimitive.ARRAY)
+          .withItems(JsonSchemaType.builder(JsonSchemaPrimitive.STRING_V1)
+              .build())
+          .build();
+      case CHAR_ARRAY -> JsonSchemaType.builder(JsonSchemaPrimitive.ARRAY)
+          .withItems(JsonSchemaType.builder(JsonSchemaPrimitive.STRING_V1)
+              .build())
+          .build();
+      case BPCHAR_ARRAY -> JsonSchemaType.builder(JsonSchemaPrimitive.ARRAY)
+          .withItems(JsonSchemaType.builder(JsonSchemaPrimitive.STRING_V1)
+              .build())
+          .build();
+      case TEXT_ARRAY -> JsonSchemaType.builder(JsonSchemaPrimitive.ARRAY)
+          .withItems(JsonSchemaType.builder(JsonSchemaPrimitive.STRING_V1)
+              .build())
+          .build();
+      case INT4_ARRAY -> JsonSchemaType.builder(JsonSchemaPrimitive.ARRAY)
+          .withItems(JsonSchemaType.INTEGER_V1)
+          .build();
+      case INT2_ARRAY -> JsonSchemaType.builder(JsonSchemaPrimitive.ARRAY)
+          .withItems(JsonSchemaType.INTEGER_V1)
+          .build();
+      case INT8_ARRAY -> JsonSchemaType.builder(JsonSchemaPrimitive.ARRAY)
+          .withItems(JsonSchemaType.INTEGER_V1)
+          .build();
+      case MONEY_ARRAY -> JsonSchemaType.builder(JsonSchemaPrimitive.ARRAY)
+          .withItems(JsonSchemaType.builder(JsonSchemaPrimitive.NUMBER_V1)
+              .build())
+          .build();
+      case OID_ARRAY -> JsonSchemaType.builder(JsonSchemaPrimitive.ARRAY)
+          .withItems(JsonSchemaType.builder(JsonSchemaPrimitive.NUMBER_V1)
+              .build())
+          .build();
+      case NUMERIC_ARRAY -> JsonSchemaType.builder(JsonSchemaPrimitive.ARRAY)
+          .withItems(JsonSchemaType.builder(JsonSchemaPrimitive.NUMBER_V1)
+              .build())
+          .build();
+      case FLOAT4_ARRAY -> JsonSchemaType.builder(JsonSchemaPrimitive.ARRAY)
+          .withItems(JsonSchemaType.builder(JsonSchemaPrimitive.NUMBER_V1)
+              .build())
+          .build();
+      case FLOAT8_ARRAY -> JsonSchemaType.builder(JsonSchemaPrimitive.ARRAY)
+          .withItems(JsonSchemaType.builder(JsonSchemaPrimitive.NUMBER_V1)
+              .build())
+          .build();
+      case TIMESTAMPTZ_ARRAY -> JsonSchemaType.builder(JsonSchemaPrimitive.ARRAY)
+          .withItems(JsonSchemaType.TIMESTAMP_WITH_TIMEZONE_V1)
+          .build();
+      case TIMESTAMP_ARRAY -> JsonSchemaType.builder(JsonSchemaPrimitive.ARRAY)
+          .withItems(JsonSchemaType.TIMESTAMP_WITHOUT_TIMEZONE_V1)
+          .build();
+      case TIMETZ_ARRAY -> JsonSchemaType.builder(JsonSchemaPrimitive.ARRAY)
+          .withItems(JsonSchemaType.TIME_WITH_TIMEZONE_V1)
+          .build();
+      case TIME_ARRAY -> JsonSchemaType.builder(JsonSchemaPrimitive.ARRAY)
+          .withItems(JsonSchemaType.TIME_WITHOUT_TIMEZONE_V1)
+          .build();
+      case DATE_ARRAY -> JsonSchemaType.builder(JsonSchemaPrimitive.ARRAY)
+          .withItems(JsonSchemaType.DATE_V1)
+          .build();
+
       case DATE -> JsonSchemaType.DATE_V1;
       case TIME -> JsonSchemaType.TIME_WITHOUT_TIMEZONE_V1;
       case TIME_WITH_TIMEZONE -> JsonSchemaType.TIME_WITH_TIMEZONE_V1;
@@ -463,91 +539,6 @@
       case TIMESTAMP_WITH_TIMEZONE -> JsonSchemaType.TIMESTAMP_WITH_TIMEZONE_V1;
 
       default -> JsonSchemaType.STRING_V1;
-=======
-      case BIT_ARRAY -> JsonSchemaType.builder(JsonSchemaPrimitive.ARRAY)
-          .withItems(JsonSchemaType.builder(JsonSchemaPrimitive.BOOLEAN)
-              .build())
-          .build();
-      case BOOL_ARRAY -> JsonSchemaType.builder(JsonSchemaPrimitive.ARRAY)
-          .withItems(JsonSchemaType.builder(JsonSchemaPrimitive.BOOLEAN)
-              .build())
-          .build();
-      case BYTEA_ARRAY -> JsonSchemaType.builder(JsonSchemaPrimitive.ARRAY)
-          .withItems(JsonSchemaType.builder(JsonSchemaPrimitive.STRING)
-              .build())
-          .build();
-      case NAME_ARRAY -> JsonSchemaType.builder(JsonSchemaPrimitive.ARRAY)
-          .withItems(JsonSchemaType.builder(JsonSchemaPrimitive.STRING)
-              .build())
-          .build();
-      case VARCHAR_ARRAY -> JsonSchemaType.builder(JsonSchemaPrimitive.ARRAY)
-          .withItems(JsonSchemaType.builder(JsonSchemaPrimitive.STRING)
-              .build())
-          .build();
-      case CHAR_ARRAY -> JsonSchemaType.builder(JsonSchemaPrimitive.ARRAY)
-          .withItems(JsonSchemaType.builder(JsonSchemaPrimitive.STRING)
-              .build())
-          .build();
-      case BPCHAR_ARRAY -> JsonSchemaType.builder(JsonSchemaPrimitive.ARRAY)
-          .withItems(JsonSchemaType.builder(JsonSchemaPrimitive.STRING)
-              .build())
-          .build();
-      case TEXT_ARRAY -> JsonSchemaType.builder(JsonSchemaPrimitive.ARRAY)
-          .withItems(JsonSchemaType.builder(JsonSchemaPrimitive.STRING)
-              .build())
-          .build();
-      case INT4_ARRAY -> JsonSchemaType.builder(JsonSchemaPrimitive.ARRAY)
-          .withItems(JsonSchemaType.INTEGER)
-          .build();
-      case INT2_ARRAY -> JsonSchemaType.builder(JsonSchemaPrimitive.ARRAY)
-          .withItems(JsonSchemaType.INTEGER)
-          .build();
-      case INT8_ARRAY -> JsonSchemaType.builder(JsonSchemaPrimitive.ARRAY)
-          .withItems(JsonSchemaType.INTEGER)
-          .build();
-      case MONEY_ARRAY -> JsonSchemaType.builder(JsonSchemaPrimitive.ARRAY)
-          .withItems(JsonSchemaType.builder(JsonSchemaPrimitive.NUMBER)
-              .build())
-          .build();
-      case OID_ARRAY -> JsonSchemaType.builder(JsonSchemaPrimitive.ARRAY)
-          .withItems(JsonSchemaType.builder(JsonSchemaPrimitive.NUMBER)
-              .build())
-          .build();
-      case NUMERIC_ARRAY -> JsonSchemaType.builder(JsonSchemaPrimitive.ARRAY)
-          .withItems(JsonSchemaType.builder(JsonSchemaPrimitive.NUMBER)
-              .build())
-          .build();
-      case FLOAT4_ARRAY -> JsonSchemaType.builder(JsonSchemaPrimitive.ARRAY)
-          .withItems(JsonSchemaType.builder(JsonSchemaPrimitive.NUMBER)
-              .build())
-          .build();
-      case FLOAT8_ARRAY -> JsonSchemaType.builder(JsonSchemaPrimitive.ARRAY)
-          .withItems(JsonSchemaType.builder(JsonSchemaPrimitive.NUMBER)
-              .build())
-          .build();
-      case TIMESTAMPTZ_ARRAY -> JsonSchemaType.builder(JsonSchemaPrimitive.ARRAY)
-          .withItems(JsonSchemaType.STRING_TIMESTAMP_WITH_TIMEZONE)
-          .build();
-      case TIMESTAMP_ARRAY -> JsonSchemaType.builder(JsonSchemaPrimitive.ARRAY)
-          .withItems(JsonSchemaType.STRING_TIMESTAMP_WITHOUT_TIMEZONE)
-          .build();
-      case TIMETZ_ARRAY -> JsonSchemaType.builder(JsonSchemaPrimitive.ARRAY)
-          .withItems(JsonSchemaType.STRING_TIME_WITH_TIMEZONE)
-          .build();
-      case TIME_ARRAY -> JsonSchemaType.builder(JsonSchemaPrimitive.ARRAY)
-          .withItems(JsonSchemaType.STRING_TIME_WITHOUT_TIMEZONE)
-          .build();
-      case DATE_ARRAY -> JsonSchemaType.builder(JsonSchemaPrimitive.ARRAY)
-          .withItems(JsonSchemaType.STRING_DATE)
-          .build();
-
-      case DATE -> JsonSchemaType.STRING_DATE;
-      case TIME -> JsonSchemaType.STRING_TIME_WITHOUT_TIMEZONE;
-      case TIME_WITH_TIMEZONE -> JsonSchemaType.STRING_TIME_WITH_TIMEZONE;
-      case TIMESTAMP -> JsonSchemaType.STRING_TIMESTAMP_WITHOUT_TIMEZONE;
-      case TIMESTAMP_WITH_TIMEZONE -> JsonSchemaType.STRING_TIMESTAMP_WITH_TIMEZONE;
-      default -> JsonSchemaType.STRING;
->>>>>>> 5e819a41
     };
   }
 
@@ -617,11 +608,7 @@
   }
 
   @Override
-<<<<<<< HEAD
-  public boolean isCursorType(final JDBCType type) {
-=======
   public boolean isCursorType(final PostgresType type) {
->>>>>>> 5e819a41
     return PostgresUtils.ALLOWED_CURSOR_TYPES.contains(type);
   }
 
