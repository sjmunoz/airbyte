/*
 * Copyright (c) 2023 Airbyte, Inc., all rights reserved.
 */

package io.airbyte.integrations.source.postgres.cdc;

import static io.airbyte.cdk.db.DbAnalyticsUtils.cdcCursorInvalidMessage;
import static io.airbyte.integrations.source.postgres.PostgresQueryUtils.streamsUnderVacuum;
import static io.airbyte.integrations.source.postgres.PostgresSpecConstants.FAIL_SYNC_OPTION;
import static io.airbyte.integrations.source.postgres.PostgresSpecConstants.INVALID_CDC_CURSOR_POSITION_PROPERTY;
import static io.airbyte.integrations.source.postgres.PostgresUtils.isDebugMode;
import static io.airbyte.integrations.source.postgres.PostgresUtils.prettyPrintConfiguredAirbyteStreamList;
import static io.airbyte.integrations.source.postgres.ctid.CtidUtils.createInitialLoader;

import com.fasterxml.jackson.databind.JsonNode;
import io.airbyte.cdk.db.jdbc.JdbcDatabase;
import io.airbyte.cdk.db.jdbc.JdbcUtils;
import io.airbyte.cdk.integrations.base.AirbyteTraceMessageUtility;
import io.airbyte.cdk.integrations.debezium.AirbyteDebeziumHandler;
import io.airbyte.cdk.integrations.debezium.internals.RelationalDbDebeziumEventConverter;
import io.airbyte.cdk.integrations.debezium.internals.RelationalDbDebeziumPropertiesManager;
import io.airbyte.cdk.integrations.source.relationaldb.InitialLoadTimeoutUtil;
import io.airbyte.cdk.integrations.source.relationaldb.TableInfo;
import io.airbyte.cdk.integrations.source.relationaldb.models.CdcState;
import io.airbyte.cdk.integrations.source.relationaldb.state.StateManager;
import io.airbyte.cdk.integrations.source.relationaldb.streamstatus.StreamStatusTraceEmitterIterator;
import io.airbyte.commons.exceptions.ConfigErrorException;
import io.airbyte.commons.exceptions.TransientErrorException;
import io.airbyte.commons.json.Jsons;
import io.airbyte.commons.stream.AirbyteStreamStatusHolder;
import io.airbyte.commons.util.AutoCloseableIterator;
import io.airbyte.commons.util.AutoCloseableIterators;
import io.airbyte.integrations.source.postgres.PostgresQueryUtils;
import io.airbyte.integrations.source.postgres.PostgresType;
import io.airbyte.integrations.source.postgres.PostgresUtils;
import io.airbyte.integrations.source.postgres.cdc.PostgresCdcCtidUtils.CtidStreams;
import io.airbyte.integrations.source.postgres.ctid.Ctid;
import io.airbyte.integrations.source.postgres.ctid.CtidGlobalStateManager;
import io.airbyte.integrations.source.postgres.ctid.CtidUtils;
import io.airbyte.integrations.source.postgres.ctid.FileNodeHandler;
import io.airbyte.integrations.source.postgres.ctid.PostgresCtidHandler;
import io.airbyte.protocol.models.CommonField;
import io.airbyte.protocol.models.v0.AirbyteMessage;
import io.airbyte.protocol.models.v0.AirbyteStreamNameNamespacePair;
import io.airbyte.protocol.models.v0.AirbyteStreamStatusTraceMessage;
import io.airbyte.protocol.models.v0.ConfiguredAirbyteCatalog;
import io.airbyte.protocol.models.v0.ConfiguredAirbyteStream;
import io.airbyte.protocol.models.v0.SyncMode;
import java.sql.SQLException;
import java.time.Duration;
import java.time.Instant;
import java.time.temporal.ChronoUnit;
import java.util.ArrayList;
import java.util.Collection;
import java.util.Collections;
import java.util.List;
import java.util.Map;
import java.util.Optional;
import java.util.OptionalLong;
import java.util.function.Supplier;
import java.util.stream.Collectors;
import java.util.stream.Stream;
import org.slf4j.Logger;
import org.slf4j.LoggerFactory;

public class PostgresCdcCtidInitializer {

  private static final Logger LOGGER = LoggerFactory.getLogger(PostgresCdcCtidInitializer.class);

  public static boolean getSavedOffsetAfterReplicationSlotLSN(final JdbcDatabase database,
                                                              final ConfiguredAirbyteCatalog catalog,
                                                              final StateManager stateManager,
                                                              final JsonNode replicationSlot) {
    final PostgresDebeziumStateUtil postgresDebeziumStateUtil = new PostgresDebeziumStateUtil();

    final CdcState defaultCdcState = getDefaultCdcState(postgresDebeziumStateUtil, database);

    final JsonNode state =
        (stateManager.getCdcStateManager().getCdcState() == null || stateManager.getCdcStateManager().getCdcState().getState() == null)
            ? defaultCdcState.getState()
            : Jsons.clone(stateManager.getCdcStateManager().getCdcState().getState());

    final OptionalLong savedOffset = postgresDebeziumStateUtil.savedOffset(
        Jsons.clone(PostgresCdcProperties.getDebeziumDefaultProperties(database)),
        catalog,
        state,
        database.getSourceConfig());
    return postgresDebeziumStateUtil.isSavedOffsetAfterReplicationSlotLSN(
        // We can assume that there will be only 1 replication slot cause before the sync starts for
        // Postgres CDC,
        // we run all the check operations and one of the check validates that the replication slot exists
        // and has only 1 entry
        replicationSlot,
        savedOffset);
  }

  public static CtidGlobalStateManager getCtidInitialLoadGlobalStateManager(final JdbcDatabase database,
                                                                            final ConfiguredAirbyteCatalog catalog,
                                                                            final StateManager stateManager,
                                                                            final String quoteString,
                                                                            final boolean savedOffsetAfterReplicationSlotLSN) {
    final PostgresDebeziumStateUtil postgresDebeziumStateUtil = new PostgresDebeziumStateUtil();

    final CtidStreams ctidStreams = PostgresCdcCtidUtils.streamsToSyncViaCtid(stateManager.getCdcStateManager(), catalog,
        savedOffsetAfterReplicationSlotLSN);
    final List<AirbyteStreamNameNamespacePair> streamsUnderVacuum = new ArrayList<>();
    streamsUnderVacuum.addAll(streamsUnderVacuum(database,
        ctidStreams.streamsForCtidSync(), quoteString).result());

    if (!streamsUnderVacuum.isEmpty()) {
      throw new TransientErrorException(
          "Postgres database is undergoing a full vacuum - cannot proceed with the sync. Please sync again when the vacuum is finished.");
    }

    final List<ConfiguredAirbyteStream> finalListOfStreamsToBeSyncedViaCtid = ctidStreams.streamsForCtidSync();

    LOGGER.info("Streams to be synced via ctid : {}", finalListOfStreamsToBeSyncedViaCtid.size());
    LOGGER.info("Streams: {}", prettyPrintConfiguredAirbyteStreamList(finalListOfStreamsToBeSyncedViaCtid));
    final FileNodeHandler fileNodeHandler = PostgresQueryUtils.fileNodeForStreams(database,
        finalListOfStreamsToBeSyncedViaCtid,
        quoteString);
    final CdcState defaultCdcState = getDefaultCdcState(postgresDebeziumStateUtil, database);

    final CtidGlobalStateManager ctidStateManager =
        new CtidGlobalStateManager(ctidStreams, fileNodeHandler, stateManager, catalog, savedOffsetAfterReplicationSlotLSN, defaultCdcState);
    return ctidStateManager;

  }

  private static CdcState getDefaultCdcState(final PostgresDebeziumStateUtil postgresDebeziumStateUtil, final JdbcDatabase database) {
    var sourceConfig = database.getSourceConfig();
    final JsonNode initialDebeziumState = postgresDebeziumStateUtil.constructInitialDebeziumState(database,
        sourceConfig.get(JdbcUtils.DATABASE_KEY).asText());
    return new CdcState().withState(initialDebeziumState);
  }

  public static List<AutoCloseableIterator<AirbyteMessage>> cdcCtidIteratorsCombined(final JdbcDatabase database,
                                                                                     final ConfiguredAirbyteCatalog catalog,
                                                                                     final Map<String, TableInfo<CommonField<PostgresType>>> tableNameToTable,
                                                                                     final StateManager stateManager,
                                                                                     final Instant emittedAt,
                                                                                     final String quoteString,
                                                                                     final CtidGlobalStateManager ctidStateManager,
                                                                                     final boolean savedOffsetAfterReplicationSlotLSN) {
    final JsonNode sourceConfig = database.getSourceConfig();
    final Duration firstRecordWaitTime = PostgresUtils.getFirstRecordWaitTime(sourceConfig);
    final Duration initialLoadTimeout = InitialLoadTimeoutUtil.getInitialLoadTimeout(sourceConfig);
    final int queueSize = PostgresUtils.getQueueSize(sourceConfig);
    LOGGER.info("First record waiting time: {} seconds", firstRecordWaitTime.getSeconds());
    LOGGER.info("Initial load timeout: {} hours", initialLoadTimeout.get(ChronoUnit.HOURS));
    LOGGER.info("Queue size: {}", queueSize);

    if (isDebugMode(sourceConfig) && !PostgresUtils.shouldFlushAfterSync(sourceConfig)) {
      throw new ConfigErrorException("WARNING: The config indicates that we are clearing the WAL while reading data. This will mutate the WAL" +
          " associated with the source being debugged and is not advised.");
    }

    final PostgresDebeziumStateUtil postgresDebeziumStateUtil = new PostgresDebeziumStateUtil();

    final JsonNode initialDebeziumState = postgresDebeziumStateUtil.constructInitialDebeziumState(database,
        sourceConfig.get(JdbcUtils.DATABASE_KEY).asText());

    final JsonNode state =
        (stateManager.getCdcStateManager().getCdcState() == null || stateManager.getCdcStateManager().getCdcState().getState() == null)
            ? initialDebeziumState
            : Jsons.clone(stateManager.getCdcStateManager().getCdcState().getState());

    final OptionalLong savedOffset = postgresDebeziumStateUtil.savedOffset(
        Jsons.clone(PostgresCdcProperties.getDebeziumDefaultProperties(database)),
        catalog,
        state,
        sourceConfig);

    // We should always be able to extract offset out of state if it's not null
    if (state != null && savedOffset.isEmpty()) {
      throw new RuntimeException(
          "Unable extract the offset out of state, State mutation might not be working. " + state.asText());
    }

    if (!savedOffsetAfterReplicationSlotLSN) {
      AirbyteTraceMessageUtility.emitAnalyticsTrace(cdcCursorInvalidMessage());
      if (!sourceConfig.get("replication_method").has(INVALID_CDC_CURSOR_POSITION_PROPERTY) || sourceConfig.get("replication_method").get(
          INVALID_CDC_CURSOR_POSITION_PROPERTY).asText().equals(FAIL_SYNC_OPTION)) {
        throw new ConfigErrorException(
            "Saved offset is before replication slot's confirmed lsn. Please reset the connection, and then increase WAL retention and/or increase sync frequency to prevent this from happening in the future. See https://docs.airbyte.com/integrations/sources/postgres/postgres-troubleshooting#under-cdc-incremental-mode-there-are-still-full-refresh-syncs for more details.");
      }
      LOGGER.warn("Saved offset is before Replication slot's confirmed_flush_lsn, Airbyte will trigger sync from scratch");
    } else if (!isDebugMode(sourceConfig) && PostgresUtils.shouldFlushAfterSync(sourceConfig)) {
      // We do not want to acknowledge the WAL logs in debug mode.
      postgresDebeziumStateUtil.commitLSNToPostgresDatabase(database.getDatabaseConfig(),
          savedOffset,
          sourceConfig.get("replication_method").get("replication_slot").asText(),
          sourceConfig.get("replication_method").get("publication").asText(),
          PostgresUtils.getPluginValue(sourceConfig.get("replication_method")));
    }
    final CdcState stateToBeUsed = ctidStateManager.getCdcState();
    final CtidStreams ctidStreams = PostgresCdcCtidUtils.streamsToSyncViaCtid(stateManager.getCdcStateManager(), catalog,
        savedOffsetAfterReplicationSlotLSN);

    final List<AutoCloseableIterator<AirbyteMessage>> initialSyncCtidIterators = new ArrayList<>();
    final List<AirbyteStreamNameNamespacePair> streamsUnderVacuum = new ArrayList<>();
    final List<ConfiguredAirbyteStream> finalListOfStreamsToBeSyncedViaCtid = new ArrayList<>();
    if (!ctidStreams.streamsForCtidSync().isEmpty()) {
      streamsUnderVacuum.addAll(streamsUnderVacuum(database,
          ctidStreams.streamsForCtidSync(), quoteString).result());

<<<<<<< HEAD
      finalListOfStreamsToBeSyncedViaCtid.addAll(
          streamsUnderVacuum.isEmpty() ? ctidStreams.streamsForCtidSync()
              : ctidStreams.streamsForCtidSync().stream()
                  .filter(c -> !streamsUnderVacuum.contains(AirbyteStreamNameNamespacePair.fromConfiguredAirbyteSteam(c)))
                  .toList());
=======
      if (!streamsUnderVacuum.isEmpty()) {
        throw new TransientErrorException(
            "Postgres database is undergoing a full vacuum - cannot proceed with the sync. Please sync again when the vacuum is finished.");
      }

      finalListOfStreamsToBeSyncedViaCtid = ctidStreams.streamsForCtidSync();
>>>>>>> a730d20c
      final FileNodeHandler fileNodeHandler = PostgresQueryUtils.fileNodeForStreams(database,
          finalListOfStreamsToBeSyncedViaCtid,
          quoteString);
      final PostgresCtidHandler ctidHandler;
      if (!fileNodeHandler.getFailedToQuery().isEmpty()) {
        finalListOfStreamsToBeSyncedViaCtid.clear();
        finalListOfStreamsToBeSyncedViaCtid.addAll(finalListOfStreamsToBeSyncedViaCtid.stream()
            .filter(stream -> !fileNodeHandler.getFailedToQuery().contains(
                new AirbyteStreamNameNamespacePair(stream.getStream().getName(), stream.getStream().getNamespace())))
            .collect(Collectors.toList()));
      }
      LOGGER.info("Streams to be synced via ctid : {}", finalListOfStreamsToBeSyncedViaCtid.size());

      // Debezium is started for streams that have been started - that is they have been partially or
      // fully completed.
      final var startedCdcStreamList = catalog.getStreams().stream()
          .filter(stream -> stream.getSyncMode() == SyncMode.INCREMENTAL)
          .filter(stream -> isStreamPartiallyOrFullyCompleted(stream, finalListOfStreamsToBeSyncedViaCtid, ctidStreams))
          .map(stream -> stream.getStream().getNamespace() + "." + stream.getStream().getName()).toList();

      final var allCdcStreamList = catalog.getStreams().stream()
          .filter(stream -> stream.getSyncMode() == SyncMode.INCREMENTAL)
          .map(stream -> stream.getStream().getNamespace() + "." + stream.getStream().getName()).toList();

      try {
        ctidHandler =
            createInitialLoader(database, finalListOfStreamsToBeSyncedViaCtid, fileNodeHandler, quoteString, ctidStateManager,
                Optional.of(
                    new PostgresCdcConnectorMetadataInjector(emittedAt.toString(), io.airbyte.cdk.db.PostgresUtils.getLsn(database).asLong())));
      } catch (SQLException e) {
        throw new RuntimeException(e);
      }

      initialSyncCtidIterators.addAll(ctidHandler.getInitialSyncCtidIterator(
          new ConfiguredAirbyteCatalog().withStreams(finalListOfStreamsToBeSyncedViaCtid), tableNameToTable, emittedAt, /*
                                                                                                                         * decorateWithStartedStatus=
                                                                                                                         */ true, /*
                                                                                                                                   * decorateWithCompletedStatus=
                                                                                                                                   */ false, Optional.of(initialLoadTimeout)));
    } else {
      LOGGER.info("No streams will be synced via ctid");
    }

    // Gets the target position.
    final var targetPosition = PostgresCdcTargetPosition.targetPosition(database);
    // Attempt to advance LSN past the target position. For versions of Postgres before PG15, this
    // ensures that there is an event that debezium will
    // receive that is after the target LSN.
    PostgresUtils.advanceLsn(database);
    final AirbyteDebeziumHandler<Long> handler = new AirbyteDebeziumHandler<>(sourceConfig,
        targetPosition, false, firstRecordWaitTime, queueSize, false);
    final PostgresCdcStateHandler postgresCdcStateHandler = new PostgresCdcStateHandler(stateManager);
    final var cdcStreamList = catalog.getStreams().stream()
        .filter(stream -> stream.getSyncMode() == SyncMode.INCREMENTAL)
        .map(stream -> stream.getStream().getNamespace() + "." + stream.getStream().getName()).toList();
    final var propertiesManager = new RelationalDbDebeziumPropertiesManager(
        PostgresCdcProperties.getDebeziumDefaultProperties(database), sourceConfig, catalog, cdcStreamList);
    final var eventConverter = new RelationalDbDebeziumEventConverter(new PostgresCdcConnectorMetadataInjector(), emittedAt);

    final Supplier<AutoCloseableIterator<AirbyteMessage>> incrementalIteratorSupplier = () -> handler.getIncrementalIterators(
        propertiesManager, eventConverter, new PostgresCdcSavedInfoFetcher(stateToBeUsed), postgresCdcStateHandler);

    final List<ConfiguredAirbyteStream> finalListOfStreamsToBeSyncedViaCtidInLambda = finalListOfStreamsToBeSyncedViaCtid;
    final List<AutoCloseableIterator<AirbyteMessage>> cdcStreamsStartStatusEmitters = catalog.getStreams().stream()
        .filter(stream -> !finalListOfStreamsToBeSyncedViaCtidInLambda.contains(stream))
        .map(stream -> (AutoCloseableIterator<AirbyteMessage>) new StreamStatusTraceEmitterIterator(
            new AirbyteStreamStatusHolder(
                new io.airbyte.protocol.models.AirbyteStreamNameNamespacePair(stream.getStream().getName(), stream.getStream().getNamespace()),
                AirbyteStreamStatusTraceMessage.AirbyteStreamStatus.STARTED)))
        .toList();

    final List<AutoCloseableIterator<AirbyteMessage>> allStreamsCompleteStatusEmitters = catalog.getStreams().stream()
        .filter(stream -> stream.getSyncMode() == SyncMode.INCREMENTAL)
        .map(stream -> (AutoCloseableIterator<AirbyteMessage>) new StreamStatusTraceEmitterIterator(
            new AirbyteStreamStatusHolder(
                new io.airbyte.protocol.models.AirbyteStreamNameNamespacePair(stream.getStream().getName(), stream.getStream().getNamespace()),
                AirbyteStreamStatusTraceMessage.AirbyteStreamStatus.COMPLETE)))
        .toList();

    if (initialSyncCtidIterators.isEmpty()) {
      return Stream.of(cdcStreamsStartStatusEmitters, Collections.singletonList(incrementalIteratorSupplier.get()), allStreamsCompleteStatusEmitters)
          .flatMap(Collection::stream)
          .collect(Collectors.toList());
    }

    // This starts processing the WAL as soon as initial sync is complete, this is a bit different from
    // the current cdc syncs.
    // We finish the current CDC once the initial snapshot is complete and the next sync starts
    // processing the WAL
    return Stream
        .of(initialSyncCtidIterators, cdcStreamsStartStatusEmitters,
            Collections.singletonList(AutoCloseableIterators.lazyIterator(incrementalIteratorSupplier, null)),
            allStreamsCompleteStatusEmitters)
        .flatMap(Collection::stream)
        .collect(Collectors.toList());
  }

  public static CdcState getCdcState(final JdbcDatabase database,
                                     final StateManager stateManager) {

    final JsonNode sourceConfig = database.getSourceConfig();
    final PostgresDebeziumStateUtil postgresDebeziumStateUtil = new PostgresDebeziumStateUtil();

    final JsonNode initialDebeziumState = postgresDebeziumStateUtil.constructInitialDebeziumState(database,
        sourceConfig.get(JdbcUtils.DATABASE_KEY).asText());

    return (stateManager.getCdcStateManager().getCdcState() == null
        || stateManager.getCdcStateManager().getCdcState().getState() == null) ? new CdcState().withState(initialDebeziumState)
            : stateManager.getCdcStateManager().getCdcState();
  }

  private static boolean isStreamPartiallyOrFullyCompleted(ConfiguredAirbyteStream stream, List<ConfiguredAirbyteStream> finalListOfStreamsToBeSynced,
      CtidStreams ctidStreams) {
    boolean isStreamCompleted = !ctidStreams.streamsForCtidSync().contains(stream);
    // A stream has been partially completed if an initial load status exists.
    boolean isStreamPartiallyCompleted = finalListOfStreamsToBeSynced.contains(stream) && (ctidStreams.pairToCtidStatus()
        .get(new AirbyteStreamNameNamespacePair(stream.getStream().getName(), stream.getStream().getNamespace()))) != null;
    return isStreamCompleted || isStreamPartiallyCompleted;
  }

  @SuppressWarnings("unchecked")
  private static Supplier<AutoCloseableIterator<AirbyteMessage>> getCdcIncrementalIteratorsSupplier(AirbyteDebeziumHandler handler,
      RelationalDbDebeziumPropertiesManager propertiesManager,
      RelationalDbDebeziumEventConverter eventConverter,
      CdcState stateToBeUsed,
      PostgresCdcStateHandler postgresCdcStateHandler) {
    return () -> handler.getIncrementalIterators(
  propertiesManager, eventConverter, new PostgresCdcSavedInfoFetcher(stateToBeUsed), postgresCdcStateHandler);
  }

}<|MERGE_RESOLUTION|>--- conflicted
+++ resolved
@@ -204,20 +204,12 @@
       streamsUnderVacuum.addAll(streamsUnderVacuum(database,
           ctidStreams.streamsForCtidSync(), quoteString).result());
 
-<<<<<<< HEAD
-      finalListOfStreamsToBeSyncedViaCtid.addAll(
-          streamsUnderVacuum.isEmpty() ? ctidStreams.streamsForCtidSync()
-              : ctidStreams.streamsForCtidSync().stream()
-                  .filter(c -> !streamsUnderVacuum.contains(AirbyteStreamNameNamespacePair.fromConfiguredAirbyteSteam(c)))
-                  .toList());
-=======
       if (!streamsUnderVacuum.isEmpty()) {
         throw new TransientErrorException(
             "Postgres database is undergoing a full vacuum - cannot proceed with the sync. Please sync again when the vacuum is finished.");
       }
 
       finalListOfStreamsToBeSyncedViaCtid = ctidStreams.streamsForCtidSync();
->>>>>>> a730d20c
       final FileNodeHandler fileNodeHandler = PostgresQueryUtils.fileNodeForStreams(database,
           finalListOfStreamsToBeSyncedViaCtid,
           quoteString);
