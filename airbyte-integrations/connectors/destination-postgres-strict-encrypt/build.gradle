--- conflicted
+++ resolved
@@ -3,11 +3,7 @@
 }
 
 airbyteJavaConnector {
-<<<<<<< HEAD
-    cdkVersionRequired = '0.29.7'
-=======
     cdkVersionRequired = '0.30.0'
->>>>>>> 40717f57
     features = ['db-destinations', 'typing-deduping', 'datastore-postgres']
     useLocalCdk = false
 }
