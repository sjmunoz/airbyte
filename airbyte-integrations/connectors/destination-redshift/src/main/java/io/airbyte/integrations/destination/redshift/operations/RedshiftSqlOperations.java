--- conflicted
+++ resolved
@@ -6,7 +6,6 @@
 
 import io.airbyte.db.jdbc.JdbcDatabase;
 import io.airbyte.integrations.base.JavaBaseConstants;
-import io.airbyte.integrations.base.TypingAndDedupingFlag;
 import io.airbyte.integrations.destination.jdbc.JdbcSqlOperations;
 import io.airbyte.integrations.destination.jdbc.SqlOperationsUtils;
 import io.airbyte.protocol.models.v0.AirbyteRecordMessage;
@@ -19,43 +18,21 @@
 
   private static final Logger LOGGER = LoggerFactory.getLogger(RedshiftSqlOperations.class);
   public static final int REDSHIFT_VARCHAR_MAX_BYTE_SIZE = 65535;
+  public static final int REDSHIFT_SUPER_MAX_BYTE_SIZE = 1000000;
 
-  public RedshiftSqlOperations() {
-  }
+  public RedshiftSqlOperations() {}
 
   @Override
   public String createTableQuery(final JdbcDatabase database, final String schemaName, final String tableName) {
-    if (TypingAndDedupingFlag.isDestinationV2()) {
-      return v2CreateTable(database, schemaName, tableName);
-    } else {
-      return v1CreateTable(database, schemaName, tableName);
-    }
-  }
-
-  private String v1CreateTable(final JdbcDatabase database, final String schemaName, final String tableName) {
     return String.format("""
-                             CREATE TABLE IF NOT EXISTS %s.%s (
-                              %s VARCHAR PRIMARY KEY,
-                              %s SUPER,
-                              %s TIMESTAMP WITH TIME ZONE DEFAULT CURRENT_TIMESTAMP)
-                              """, schemaName, tableName,
-                         JavaBaseConstants.COLUMN_NAME_AB_ID,
-                         JavaBaseConstants.COLUMN_NAME_DATA,
-                         JavaBaseConstants.COLUMN_NAME_EMITTED_AT
-    );
-  }
-
-  private String v2CreateTable(final JdbcDatabase database, final String schemaName, final String tableName) {
-    return String.format("""
-                             CREATE TABLE IF NOT EXISTS %s.%s (
-                              %s VARCHAR PRIMARY KEY,
-                              %s SUPER,
-                              %s TIMESTAMP WITH TIME ZONE DEFAULT CURRENT_TIMESTAMP)
-                              """, schemaName, tableName,
-                         JavaBaseConstants.COLUMN_NAME_AB_RAW_ID,
-                         JavaBaseConstants.COLUMN_NAME_DATA,
-                         JavaBaseConstants.COLUMN_NAME_AB_EXTRACTED_AT
-    );
+                         CREATE TABLE IF NOT EXISTS %s.%s (
+                          %s VARCHAR PRIMARY KEY,
+                          %s SUPER,
+                          %s TIMESTAMP WITH TIME ZONE DEFAULT CURRENT_TIMESTAMP)
+                          """, schemaName, tableName,
+        JavaBaseConstants.COLUMN_NAME_AB_ID,
+        JavaBaseConstants.COLUMN_NAME_DATA,
+        JavaBaseConstants.COLUMN_NAME_EMITTED_AT);
   }
 
   @Override
@@ -65,17 +42,6 @@
                                     final String tmpTableName)
       throws SQLException {
     LOGGER.info("actual size of batch: {}", records.size());
-    if (TypingAndDedupingFlag.isDestinationV2()) {
-      v2InsertRecordsInternal(database, records, schemaName, tmpTableName);
-    } else {
-      v1InsertRecordsInternal(database, records, schemaName, tmpTableName);
-    }
-  }
-
-  private void v1InsertRecordsInternal(final JdbcDatabase database,
-                                       final List<AirbyteRecordMessage> records,
-                                       final String schemaName,
-                                       final String tmpTableName) throws SQLException {
 
     // query syntax:
     // INSERT INTO public.users (ab_id, data, emitted_at) VALUES
@@ -87,29 +53,9 @@
         tmpTableName,
         JavaBaseConstants.COLUMN_NAME_AB_ID,
         JavaBaseConstants.COLUMN_NAME_DATA,
-        JavaBaseConstants.COLUMN_NAME_EMITTED_AT
-    );
+        JavaBaseConstants.COLUMN_NAME_EMITTED_AT);
     final String recordQueryComponent = "(?, JSON_PARSE(?), ?),\n";
     SqlOperationsUtils.insertRawRecordsInSingleQuery(insertQueryComponent, recordQueryComponent, database, records);
   }
 
-<<<<<<< HEAD
-  private void v2InsertRecordsInternal(final JdbcDatabase database,
-                                       final List<AirbyteRecordMessage> records,
-                                       final String schemaName,
-                                       final String tmpTableName) throws SQLException {
-    final String insertQueryComponent = String.format(
-        "INSERT INTO %s.%s (%s, %s, %s, %s) VALUES\n",
-        schemaName,
-        tmpTableName,
-        JavaBaseConstants.COLUMN_NAME_AB_RAW_ID,
-        JavaBaseConstants.COLUMN_NAME_DATA,
-        JavaBaseConstants.COLUMN_NAME_AB_EXTRACTED_AT,
-        JavaBaseConstants.COLUMN_NAME_AB_LOADED_AT
-    );
-    final String recordQueryComponent = "(?, JSON_PARSE(?), ?, null),\n";
-    SqlOperationsUtils.insertRawRecordsInSingleQuery(insertQueryComponent, recordQueryComponent, database, records);
-  }
-=======
->>>>>>> e6e62c65
 }