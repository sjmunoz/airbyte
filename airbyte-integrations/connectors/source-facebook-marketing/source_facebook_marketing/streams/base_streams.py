--- conflicted
+++ resolved
@@ -41,21 +41,13 @@
     def availability_strategy(self) -> Optional["AvailabilityStrategy"]:
         return None
 
-<<<<<<< HEAD
-    def __init__(self, api: "API", filter_statuses: list = [], page_size: int = 100, **kwargs):
-=======
-    def __init__(self, api: "API", account_ids: List[str], include_deleted: bool = False, page_size: int = 100, **kwargs):
->>>>>>> 1da4dbca
+    def __init__(self, api: "API", account_ids: List[str], filter_statuses: list = [], page_size: int = 100, **kwargs):
         super().__init__(**kwargs)
         self._api = api
         self._account_ids = account_ids
         self.page_size = page_size if page_size is not None else 100
-<<<<<<< HEAD
         self._filter_statuses = filter_statuses
-=======
-        self._include_deleted = include_deleted if self.enable_deleted else False
         self._fields = None
->>>>>>> 1da4dbca
 
     def fields(self, **kwargs) -> List[str]:
         """List of fields that we want to query, for now just all properties from stream's schema"""
@@ -219,34 +211,23 @@
 
     def get_updated_state(self, current_stream_state: MutableMapping[str, Any], latest_record: Mapping[str, Any]):
         """Update stream state from latest record"""
-<<<<<<< HEAD
-        potentially_new_records_in_the_past = self._filter_statuses and (
-            set(self._filter_statuses) - set(current_stream_state.get("filter_statuses", []))
-        )
-=======
         account_id = latest_record["account_id"]
         state_for_accounts = self._transform_state_from_old_format(current_stream_state, ["include_deleted"])
         account_state = self.get_account_state(account_id, state_for_accounts)
 
-        potentially_new_records_in_the_past = self._include_deleted and not account_state.get("include_deleted", False)
->>>>>>> 1da4dbca
+        potentially_new_records_in_the_past = self._filter_statuses and (
+            set(self._filter_statuses) - set(account_state.get("filter_statuses", []))
+        )
         record_value = latest_record[self.cursor_field]
         state_value = account_state.get(self.cursor_field) or record_value
         max_cursor = max(pendulum.parse(state_value), pendulum.parse(record_value))
         if potentially_new_records_in_the_past:
             max_cursor = record_value
 
-<<<<<<< HEAD
-        return {
-            self.cursor_field: str(max_cursor),
-            "filter_statuses": self._filter_statuses,
-        }
-=======
         state_for_accounts.setdefault(account_id, {})[self.cursor_field] = str(max_cursor)
 
-        state_for_accounts["include_deleted"] = self._include_deleted
+        state_for_accounts["filter_statuses"] = self._filter_statuses
         return state_for_accounts
->>>>>>> 1da4dbca
 
     def request_params(self, stream_state: Mapping[str, Any], **kwargs) -> MutableMapping[str, Any]:
         """Include state filter"""
@@ -298,32 +279,19 @@
     @property
     def state(self) -> Mapping[str, Any]:
         """State getter, get current state and serialize it to emmit Airbyte STATE message"""
-<<<<<<< HEAD
-        if self._cursor_value:
-            return {
-                self.cursor_field: self._cursor_value,
-                "filter_statuses": self._filter_statuses,
-            }
-=======
         if self._cursor_values:
             result_state = {account_id: {self.cursor_field: cursor_value} for account_id, cursor_value in self._cursor_values.items()}
-            result_state["include_deleted"] = self._include_deleted
+            result_state["filter_statuses"] = self._filter_statuses
             return result_state
->>>>>>> 1da4dbca
 
         return {}
 
     @state.setter
     def state(self, value: Mapping[str, Any]):
         """State setter, ignore state if current settings mismatch saved state"""
-<<<<<<< HEAD
-        if self._filter_statuses and (set(self._filter_statuses) - set(value.get("filter_statuses", []))):
+        transformed_state = self._transform_state_from_old_format(value, ["include_deleted"])
+        if self._filter_statuses and (set(self._filter_statuses) - set(transformed_state.get("filter_statuses", []))):
             logger.info(f"Ignoring bookmark for {self.name} because of enabled `filter_statuses` option")
-=======
-        transformed_state = self._transform_state_from_old_format(value, ["include_deleted"])
-        if self._include_deleted and not transformed_state.get("include_deleted"):
-            logger.info(f"Ignoring bookmark for {self.name} because of enabled `include_deleted` option")
->>>>>>> 1da4dbca
             return
 
         self._cursor_values = {}
