/*
 * Copyright (c) 2023 Airbyte, Inc., all rights reserved.
 */

package io.airbyte.integrations.source.mongodb.internal;

<<<<<<< HEAD
import static io.airbyte.integrations.source.mongodb.internal.MongoConstants.DATABASE_CONFIGURATION_KEY;

=======
>>>>>>> 61e816ad
import com.fasterxml.jackson.databind.JsonNode;
import com.mongodb.client.MongoClient;
import com.mongodb.connection.ClusterType;
import io.airbyte.commons.util.AutoCloseableIterator;
import io.airbyte.commons.util.AutoCloseableIterators;
import io.airbyte.integrations.BaseConnector;
import io.airbyte.integrations.base.AirbyteTraceMessageUtility;
import io.airbyte.integrations.base.IntegrationRunner;
import io.airbyte.integrations.base.Source;
import io.airbyte.integrations.source.mongodb.internal.cdc.MongoDbCdcInitializer;
import io.airbyte.integrations.source.mongodb.internal.state.MongoDbStateManager;
import io.airbyte.protocol.models.v0.*;
<<<<<<< HEAD
import java.time.Instant;
import java.util.List;
=======
>>>>>>> 61e816ad
import org.slf4j.Logger;
import org.slf4j.LoggerFactory;

import java.time.Instant;
import java.util.List;

import static io.airbyte.integrations.source.mongodb.internal.MongoConstants.DATABASE_CONFIGURATION_KEY;

public class MongoDbSource extends BaseConnector implements Source {

  private static final Logger LOGGER = LoggerFactory.getLogger(MongoDbSource.class);

  public static void main(final String[] args) throws Exception {
    final Source source = new MongoDbSource();
    LOGGER.info("starting source: {}", MongoDbSource.class);
    new IntegrationRunner(source).run(args);
    LOGGER.info("completed source: {}", MongoDbSource.class);
  }

  @Override
  public AirbyteConnectionStatus check(final JsonNode config) {
    try (final MongoClient mongoClient = createMongoClient(config)) {
      final String databaseName = config.get(DATABASE_CONFIGURATION_KEY).asText();

      /*
       * Perform the authorized collections check before the cluster type check. The MongoDB Java driver
       * needs to actually execute a command in order to fetch the cluster description. Querying for the
       * authorized collections guarantees that the cluster description will be available to the driver.
       */
      if (MongoUtil.getAuthorizedCollections(mongoClient, databaseName).isEmpty()) {
        return new AirbyteConnectionStatus()
            .withMessage("Target MongoDB database does not contain any authorized collections.")
            .withStatus(AirbyteConnectionStatus.Status.FAILED);
      }
      if (!ClusterType.REPLICA_SET.equals(mongoClient.getClusterDescription().getType())) {
        return new AirbyteConnectionStatus()
            .withMessage("Target MongoDB instance is not a replica set cluster.")
            .withStatus(AirbyteConnectionStatus.Status.FAILED);
      }
    } catch (final Exception e) {
      LOGGER.error("Unable to perform source check operation.", e);
      return new AirbyteConnectionStatus()
          .withMessage(e.getMessage())
          .withStatus(AirbyteConnectionStatus.Status.FAILED);
    }

    LOGGER.info("The source passed the check operation test!");
    return new AirbyteConnectionStatus().withStatus(AirbyteConnectionStatus.Status.SUCCEEDED);
  }

  @Override
  public AirbyteCatalog discover(final JsonNode config) {
    try (final MongoClient mongoClient = createMongoClient(config)) {
      final String databaseName = config.get(DATABASE_CONFIGURATION_KEY).asText();
      final List<AirbyteStream> streams = MongoUtil.getAirbyteStreams(mongoClient, databaseName);
      return new AirbyteCatalog().withStreams(streams);
    }
  }

  @Override
  public AutoCloseableIterator<AirbyteMessage> read(final JsonNode config,
                                                    final ConfiguredAirbyteCatalog catalog,
                                                    final JsonNode state) {
    final var emittedAt = Instant.now();
    final var cdcInitializer = new MongoDbCdcInitializer();
    final var stateManager = MongoDbStateManager.createStateManager(state);
    final MongoClient mongoClient = MongoConnectionUtils.createMongoClient(config);

    try {
      final var iteratorList = cdcInitializer.createCdcIterators(mongoClient, catalog, stateManager, emittedAt, config);
      return AutoCloseableIterators
<<<<<<< HEAD
          .appendOnClose(AutoCloseableIterators.concatWithEagerClose(iteratorList,
              AirbyteTraceMessageUtility::emitStreamStatusTrace),
              mongoClient::close);
=======
              .appendOnClose(AutoCloseableIterators.concatWithEagerClose(iteratorList,
                      AirbyteTraceMessageUtility::emitStreamStatusTrace),
                      mongoClient::close);
>>>>>>> 61e816ad
    } catch (final Exception e) {
      mongoClient.close();
      throw e;
    }
  }

  protected MongoClient createMongoClient(final JsonNode config) {
    return MongoConnectionUtils.createMongoClient(config);
  }

}<|MERGE_RESOLUTION|>--- conflicted
+++ resolved
@@ -4,11 +4,6 @@
 
 package io.airbyte.integrations.source.mongodb.internal;
 
-<<<<<<< HEAD
-import static io.airbyte.integrations.source.mongodb.internal.MongoConstants.DATABASE_CONFIGURATION_KEY;
-
-=======
->>>>>>> 61e816ad
 import com.fasterxml.jackson.databind.JsonNode;
 import com.mongodb.client.MongoClient;
 import com.mongodb.connection.ClusterType;
@@ -21,11 +16,6 @@
 import io.airbyte.integrations.source.mongodb.internal.cdc.MongoDbCdcInitializer;
 import io.airbyte.integrations.source.mongodb.internal.state.MongoDbStateManager;
 import io.airbyte.protocol.models.v0.*;
-<<<<<<< HEAD
-import java.time.Instant;
-import java.util.List;
-=======
->>>>>>> 61e816ad
 import org.slf4j.Logger;
 import org.slf4j.LoggerFactory;
 
@@ -97,15 +87,9 @@
     try {
       final var iteratorList = cdcInitializer.createCdcIterators(mongoClient, catalog, stateManager, emittedAt, config);
       return AutoCloseableIterators
-<<<<<<< HEAD
-          .appendOnClose(AutoCloseableIterators.concatWithEagerClose(iteratorList,
-              AirbyteTraceMessageUtility::emitStreamStatusTrace),
-              mongoClient::close);
-=======
               .appendOnClose(AutoCloseableIterators.concatWithEagerClose(iteratorList,
                       AirbyteTraceMessageUtility::emitStreamStatusTrace),
                       mongoClient::close);
->>>>>>> 61e816ad
     } catch (final Exception e) {
       mongoClient.close();
       throw e;
