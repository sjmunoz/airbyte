--- conflicted
+++ resolved
@@ -1,2425 +1,3 @@
-<<<<<<< HEAD
-version: 1.3.1
-
-type: DeclarativeSource
-
-check:
-  type: CheckStream
-  stream_names:
-    - Accounts
-
-definitions:
-  streams:
-    Accounts:
-      type: DeclarativeStream
-      name: Accounts
-      primary_key:
-        - sid
-      retriever:
-        type: SimpleRetriever
-        requester:
-          $ref: "#/definitions/base_requester"
-          path: https://api.twilio.com/2010-04-01/Accounts.json
-          http_method: GET
-        record_selector:
-          type: RecordSelector
-          extractor:
-            type: DpathExtractor
-            field_path:
-              - accounts
-      schema_loader:
-        type: InlineSchemaLoader
-        schema:
-          $ref: "#/schemas/Accounts"
-    Addresses:
-      type: DeclarativeStream
-      name: Addresses
-      primary_key:
-        - sid
-      retriever:
-        type: SimpleRetriever
-        requester:
-          $ref: "#/definitions/base_requester"
-          path: >-
-            {{ config['base_api_url'] }}/Accounts/{{
-            stream_partition.account_sid }}/Addresses.json
-          http_method: GET
-        record_selector:
-          type: RecordSelector
-          extractor:
-            type: DpathExtractor
-            field_path:
-              - addresses
-        paginator:
-          type: DefaultPaginator
-          page_token_option:
-            type: RequestOption
-            inject_into: request_parameter
-            field_name: Page
-          page_size_option:
-            type: RequestOption
-            field_name: PageSize
-            inject_into: request_parameter
-          pagination_strategy:
-            type: PageIncrement
-            page_size: 1000
-            start_from_page: 0
-        partition_router:
-          type: SubstreamPartitionRouter
-          parent_stream_configs:
-            - type: ParentStreamConfig
-              parent_key: sid
-              partition_field: account_sid
-              stream:
-                $ref: "#/definitions/streams/Accounts"
-      schema_loader:
-        type: InlineSchemaLoader
-        schema:
-          $ref: "#/schemas/Addresses"
-    Available Phone Number Countries:
-      type: DeclarativeStream
-      name: Available Phone Number Countries
-      retriever:
-        type: SimpleRetriever
-        requester:
-          $ref: "#/definitions/base_requester"
-          path: >-
-            {{ config['base_api_url']
-            }}/Accounts/{{stream_partition.account_sid}}/AvailablePhoneNumbers.json
-          http_method: GET
-        record_selector:
-          type: RecordSelector
-          extractor:
-            type: DpathExtractor
-            field_path:
-              - countries
-        paginator:
-          type: DefaultPaginator
-          page_token_option:
-            type: RequestOption
-            inject_into: request_parameter
-            field_name: Page
-          page_size_option:
-            type: RequestOption
-            field_name: PageSize
-            inject_into: request_parameter
-          pagination_strategy:
-            type: PageIncrement
-            page_size: 1000
-            start_from_page: 0
-        partition_router:
-          type: SubstreamPartitionRouter
-          parent_stream_configs:
-            - type: ParentStreamConfig
-              parent_key: sid
-              partition_field: account_sid
-              stream:
-                $ref: "#/definitions/streams/Accounts"
-      schema_loader:
-        type: InlineSchemaLoader
-        schema:
-          $ref: "#/schemas/Available Phone Number Countries"
-    Available Phone Numbers Local:
-      type: DeclarativeStream
-      name: Available Phone Numbers Local
-      retriever:
-        type: SimpleRetriever
-        requester:
-          $ref: "#/definitions/base_requester"
-          path: >-
-            {{ config['base_api_url']
-            }}/Accounts/{{stream_partition.account_sid}}/AvailablePhoneNumbers/{{stream_partition.country_code}}/Local.json
-          http_method: GET
-        record_selector:
-          type: RecordSelector
-          extractor:
-            type: DpathExtractor
-            field_path:
-              - available_phone_numbers
-        paginator:
-          type: DefaultPaginator
-          page_token_option:
-            type: RequestOption
-            inject_into: request_parameter
-            field_name: Page
-          page_size_option:
-            type: RequestOption
-            field_name: PageSize
-            inject_into: request_parameter
-          pagination_strategy:
-            type: PageIncrement
-            page_size: 1000
-            start_from_page: 0
-        partition_router:
-          - type: SubstreamPartitionRouter
-            parent_stream_configs:
-              - type: ParentStreamConfig
-                parent_key: id
-                partition_field: account_sid
-                stream:
-                  $ref: "#/definitions/streams/Accounts"
-          - type: SubstreamPartitionRouter
-            parent_stream_configs:
-              - type: ParentStreamConfig
-                parent_key: country_code
-                partition_field: country_code
-                stream:
-                  $ref: "#/definitions/streams/Available Phone Number Countries"
-      schema_loader:
-        type: InlineSchemaLoader
-        schema:
-          $ref: "#/schemas/Available Phone Numbers Local"
-    Available Phone Numbers Mobile:
-      type: DeclarativeStream
-      name: Available Phone Numbers Mobile
-      retriever:
-        type: SimpleRetriever
-        requester:
-          $ref: "#/definitions/base_requester"
-          path: >-
-            {{ config['base_api_url']
-            }}/Accounts/{{stream_partition.account_sid}}/AvailablePhoneNumbers/{{stream_partition.country_code}}/Mobile.json
-          http_method: GET
-        record_selector:
-          type: RecordSelector
-          extractor:
-            type: DpathExtractor
-            field_path:
-              - available_phone_numbers
-        paginator:
-          type: DefaultPaginator
-          page_token_option:
-            type: RequestOption
-            inject_into: request_parameter
-            field_name: Page
-          page_size_option:
-            type: RequestOption
-            field_name: PageSize
-            inject_into: request_parameter
-          pagination_strategy:
-            type: PageIncrement
-            page_size: 1000
-            start_from_page: 0
-        partition_router:
-          - type: SubstreamPartitionRouter
-            parent_stream_configs:
-              - type: ParentStreamConfig
-                parent_key: id
-                partition_field: account_sid
-                stream:
-                  $ref: "#/definitions/streams/Accounts"
-          - type: SubstreamPartitionRouter
-            parent_stream_configs:
-              - type: ParentStreamConfig
-                parent_key: country_code
-                partition_field: country_code
-                stream:
-                  $ref: "#/definitions/streams/Available Phone Number Countries"
-      schema_loader:
-        type: InlineSchemaLoader
-        schema:
-          $ref: "#/schemas/Available Phone Numbers Mobile"
-    Available Phone Numbers Toll-Free:
-      type: DeclarativeStream
-      name: Available Phone Numbers Toll-Free
-      retriever:
-        type: SimpleRetriever
-        requester:
-          $ref: "#/definitions/base_requester"
-          path: >-
-            {{ config['base_api_url']
-            }}/Accounts/{{stream_partition.account_sid}}/AvailablePhoneNumbers/{{stream_partition.country_code}}/TollFree.json
-          http_method: GET
-        record_selector:
-          type: RecordSelector
-          extractor:
-            type: DpathExtractor
-            field_path:
-              - available_phone_numbers
-        paginator:
-          type: DefaultPaginator
-          page_token_option:
-            type: RequestOption
-            inject_into: request_parameter
-            field_name: Page
-          page_size_option:
-            type: RequestOption
-            field_name: PageSize
-            inject_into: request_parameter
-          pagination_strategy:
-            type: PageIncrement
-            page_size: 1000
-            start_from_page: 0
-        partition_router:
-          - type: SubstreamPartitionRouter
-            parent_stream_configs:
-              - type: ParentStreamConfig
-                parent_key: id
-                partition_field: account_sid
-                stream:
-                  $ref: "#/definitions/streams/Accounts"
-          - type: SubstreamPartitionRouter
-            parent_stream_configs:
-              - type: ParentStreamConfig
-                parent_key: country_code
-                partition_field: country_code
-                stream:
-                  $ref: "#/definitions/streams/Available Phone Number Countries"
-      schema_loader:
-        type: InlineSchemaLoader
-        schema:
-          $ref: "#/schemas/Available Phone Numbers Toll-Free"
-    Incoming Phone Numbers:
-      type: DeclarativeStream
-      name: Incoming Phone Numbers
-      retriever:
-        type: SimpleRetriever
-        requester:
-          $ref: "#/definitions/base_requester"
-          path: >-
-            {{ config['base_api_url']
-            }}/Accounts/{{stream_partition.account_sid}}/IncomingPhoneNumbers.json
-          http_method: GET
-        record_selector:
-          type: RecordSelector
-          extractor:
-            type: DpathExtractor
-            field_path:
-              - incoming_phone_numbers
-        paginator:
-          type: DefaultPaginator
-          page_token_option:
-            type: RequestOption
-            inject_into: request_parameter
-            field_name: Page
-          page_size_option:
-            type: RequestOption
-            field_name: PageSize
-            inject_into: request_parameter
-          pagination_strategy:
-            type: PageIncrement
-            page_size: 1000
-            start_from_page: 0
-        partition_router:
-          type: SubstreamPartitionRouter
-          parent_stream_configs:
-            - type: ParentStreamConfig
-              parent_key: sid
-              partition_field: account_sid
-              stream:
-                $ref: "#/definitions/streams/Accounts"
-      schema_loader:
-        type: InlineSchemaLoader
-        schema:
-          $ref: "#/schemas/Incoming Phone Numbers"
-    Keys:
-      type: DeclarativeStream
-      name: Keys
-      retriever:
-        type: SimpleRetriever
-        requester:
-          $ref: "#/definitions/base_requester"
-          path: >-
-            {{ config['base_api_url']
-            }}/Accounts/{{stream_partition.account_sid}}/Keys.json
-          http_method: GET
-        record_selector:
-          type: RecordSelector
-          extractor:
-            type: DpathExtractor
-            field_path:
-              - keys
-        paginator:
-          type: DefaultPaginator
-          page_token_option:
-            type: RequestOption
-            inject_into: request_parameter
-            field_name: Page
-          page_size_option:
-            type: RequestOption
-            field_name: PageSize
-            inject_into: request_parameter
-          pagination_strategy:
-            type: PageIncrement
-            page_size: 1000
-            start_from_page: 0
-        partition_router:
-          type: SubstreamPartitionRouter
-          parent_stream_configs:
-            - type: ParentStreamConfig
-              parent_key: sid
-              partition_field: account_sid
-              stream:
-                $ref: "#/definitions/streams/Accounts"
-      schema_loader:
-        type: InlineSchemaLoader
-        schema:
-          $ref: "#/schemas/Keys"
-    Flows:
-      type: DeclarativeStream
-      name: Flows
-      primary_key:
-        - sid
-      retriever:
-        type: SimpleRetriever
-        requester:
-          $ref: "#/definitions/base_requester"
-          path: "{{ config['studio_base_api_url'] }}/Flows"
-          http_method: GET
-        record_selector:
-          type: RecordSelector
-          extractor:
-            type: DpathExtractor
-            field_path:
-              - flows
-        paginator:
-          type: DefaultPaginator
-          page_token_option:
-            type: RequestOption
-            inject_into: request_parameter
-            field_name: Page
-          page_size_option:
-            type: RequestOption
-            field_name: PageSize
-            inject_into: request_parameter
-          pagination_strategy:
-            type: PageIncrement
-            page_size: 1000
-            start_from_page: 0
-      schema_loader:
-        type: InlineSchemaLoader
-        schema:
-          $ref: "#/schemas/Flows"
-    Steps:
-      type: DeclarativeStream
-      name: Steps
-      primary_key:
-        - sid
-      retriever:
-        type: SimpleRetriever
-        requester:
-          $ref: "#/definitions/base_requester"
-          path: >-
-            {{ config['studio_base_api_url']
-            }}/Flows/{{stream_partition.flow_sid}}/Executions/{{stream_partition.execution_sid}}/Steps
-          http_method: GET
-        record_selector:
-          type: RecordSelector
-          extractor:
-            type: DpathExtractor
-            field_path:
-              - steps
-        paginator:
-          type: DefaultPaginator
-          page_token_option:
-            type: RequestOption
-            inject_into: request_parameter
-            field_name: Page
-          page_size_option:
-            type: RequestOption
-            field_name: PageSize
-            inject_into: request_parameter
-          pagination_strategy:
-            type: PageIncrement
-            page_size: 1000
-            start_from_page: 0
-        partition_router:
-          - type: SubstreamPartitionRouter
-            parent_stream_configs:
-              - type: ParentStreamConfig
-                parent_key: sid
-                partition_field: flow_sid
-                stream:
-                  $ref: "#/definitions/streams/Flows"
-          - type: SubstreamPartitionRouter
-            parent_stream_configs:
-              - type: ParentStreamConfig
-                parent_key: sid
-                partition_field: execution_sid
-                stream:
-                  $ref: "#/definitions/streams/Executions"
-      schema_loader:
-        type: InlineSchemaLoader
-        schema:
-          $ref: "#/schemas/Steps"
-    Alerts:
-      type: DeclarativeStream
-      name: Alerts
-      retriever:
-        type: SimpleRetriever
-        requester:
-          $ref: "#/definitions/base_requester"
-          path: https://monitor.twilio.com/v1/Alerts
-          http_method: GET
-        record_selector:
-          type: RecordSelector
-          extractor:
-            type: DpathExtractor
-            field_path:
-              - alerts
-      schema_loader:
-        type: InlineSchemaLoader
-        schema:
-          $ref: "#/schemas/Alerts"
-    Applications:
-      type: DeclarativeStream
-      name: Applications
-      primary_key:
-        - sid
-      retriever:
-        type: SimpleRetriever
-        requester:
-          $ref: "#/definitions/base_requester"
-          path: >-
-            {{ config['base_api_url'] }}/Accounts/{{
-            stream_partition.account_sid }}/Applications.json
-          http_method: GET
-        record_selector:
-          type: RecordSelector
-          extractor:
-            type: DpathExtractor
-            field_path:
-              - applications
-        paginator:
-          type: DefaultPaginator
-          page_token_option:
-            type: RequestOption
-            inject_into: request_parameter
-            field_name: Page
-          page_size_option:
-            type: RequestOption
-            field_name: PageSize
-            inject_into: request_parameter
-          pagination_strategy:
-            type: PageIncrement
-            page_size: 1000
-            start_from_page: 0
-        partition_router:
-          type: SubstreamPartitionRouter
-          parent_stream_configs:
-            - type: ParentStreamConfig
-              parent_key: sid
-              partition_field: account_sid
-              stream:
-                $ref: "#/definitions/streams/Accounts"
-      schema_loader:
-        type: InlineSchemaLoader
-        schema:
-          $ref: "#/schemas/Applications"
-    Dependent Phone Numbers:
-      type: DeclarativeStream
-      name: Dependent Phone Numbers
-      primary_key:
-        - sid
-      retriever:
-        type: SimpleRetriever
-        requester:
-          $ref: "#/definitions/base_requester"
-          path: >-
-            {{ config['base_api_url'] }}/Accounts/{{
-            stream_partition.account_sid }}/Addresses/{{
-            stream_partition.address_sid }}/DependentPhoneNumbers.json
-          http_method: GET
-        record_selector:
-          type: RecordSelector
-          extractor:
-            type: DpathExtractor
-            field_path: []
-        paginator:
-          type: DefaultPaginator
-          page_token_option:
-            type: RequestOption
-            inject_into: request_parameter
-            field_name: Page
-          page_size_option:
-            type: RequestOption
-            field_name: PageSize
-            inject_into: request_parameter
-          pagination_strategy:
-            type: PageIncrement
-            page_size: 1000
-            start_from_page: 0
-        partition_router:
-          - type: SubstreamPartitionRouter
-            parent_stream_configs:
-              - type: ParentStreamConfig
-                parent_key: sid
-                partition_field: account_sid
-                stream:
-                  $ref: "#/definitions/streams/Accounts"
-          - type: SubstreamPartitionRouter
-            parent_stream_configs:
-              - type: ParentStreamConfig
-                parent_key: sid
-                partition_field: address_sid
-                stream:
-                  $ref: "#/definitions/streams/Addresses"
-      schema_loader:
-        type: InlineSchemaLoader
-        schema:
-          $ref: "#/schemas/Dependent Phone Numbers"
-    Calls:
-      type: DeclarativeStream
-      name: Calls
-      primary_key:
-        - sid
-      retriever:
-        type: SimpleRetriever
-        requester:
-          $ref: "#/definitions/base_requester"
-          path: >-
-            {{ config['base_api_url'] }}/Accounts/{{
-            stream_partition.account_sid }}/Calls.json
-          http_method: GET
-        record_selector:
-          type: RecordSelector
-          extractor:
-            type: DpathExtractor
-            field_path:
-              - calls
-        paginator:
-          type: DefaultPaginator
-          page_token_option:
-            type: RequestOption
-            inject_into: request_parameter
-            field_name: Page
-          page_size_option:
-            type: RequestOption
-            field_name: PageSize
-            inject_into: request_parameter
-          pagination_strategy:
-            type: PageIncrement
-            page_size: 1000
-            start_from_page: 0
-        partition_router:
-          type: SubstreamPartitionRouter
-          parent_stream_configs:
-            - type: ParentStreamConfig
-              parent_key: sid
-              partition_field: account_sid
-              stream:
-                $ref: "#/definitions/streams/Accounts"
-      incremental_sync:
-        type: DatetimeBasedCursor
-        cursor_field: end_time
-        cursor_datetime_formats:
-          - "%Y-%m-%d"
-        datetime_format: "%Y-%m-%d"
-        start_datetime:
-          type: MinMaxDatetime
-          datetime: '{{ config["start_date"] }}'
-          datetime_format: "%Y-%m-%dT%H:%M:%SZ"
-        start_time_option:
-          type: RequestOption
-          inject_into: request_parameter
-          field_name: EndTime>
-        end_time_option:
-          type: RequestOption
-          inject_into: request_parameter
-          field_name: EndTime<
-        end_datetime:
-          type: MinMaxDatetime
-          datetime: "{{ now_utc().strftime('%Y-%m-%dT%H:%M:%SZ') }}"
-          datetime_format: "%Y-%m-%dT%H:%M:%SZ"
-      schema_loader:
-        type: InlineSchemaLoader
-        schema:
-          $ref: "#/schemas/Calls"
-    Conferences:
-      type: DeclarativeStream
-      name: Conferences
-      primary_key:
-        - sid
-      retriever:
-        type: SimpleRetriever
-        requester:
-          $ref: "#/definitions/base_requester"
-          path: >-
-            {{ config['base_api_url'] }}/Accounts/{{
-            stream_partition.account_sid }}/Conferences.json
-          http_method: GET
-        record_selector:
-          type: RecordSelector
-          extractor:
-            type: DpathExtractor
-            field_path:
-              - conferences
-        paginator:
-          type: DefaultPaginator
-          page_token_option:
-            type: RequestOption
-            inject_into: request_parameter
-            field_name: Page
-          page_size_option:
-            type: RequestOption
-            field_name: PageSize
-            inject_into: request_parameter
-          pagination_strategy:
-            type: PageIncrement
-            page_size: 1000
-            start_from_page: 0
-        partition_router:
-          type: SubstreamPartitionRouter
-          parent_stream_configs:
-            - type: ParentStreamConfig
-              parent_key: sid
-              partition_field: account_sid
-              stream:
-                $ref: "#/definitions/streams/Accounts"
-      incremental_sync:
-        type: DatetimeBasedCursor
-        cursor_field: date_created
-        cursor_datetime_formats:
-          - "%Y-%m-%d"
-        datetime_format: "%Y-%m-%d"
-        start_datetime:
-          type: MinMaxDatetime
-          datetime: '{{ config["start_date"] }}'
-          datetime_format: "%Y-%m-%dT%H:%M:%SZ"
-        start_time_option:
-          type: RequestOption
-          inject_into: request_parameter
-          field_name: DateCreated>
-        end_time_option:
-          type: RequestOption
-          inject_into: request_parameter
-          field_name: DateCreated<
-        end_datetime:
-          type: MinMaxDatetime
-          datetime: "{{ now_utc().strftime('%Y-%m-%dT%H:%M:%SZ') }}"
-          datetime_format: "%Y-%m-%dT%H:%M:%SZ"
-      schema_loader:
-        type: InlineSchemaLoader
-        schema:
-          $ref: "#/schemas/Conferences"
-    Conference Participants:
-      type: DeclarativeStream
-      name: Conference Participants
-      primary_key:
-        - sid
-      retriever:
-        type: SimpleRetriever
-        requester:
-          $ref: "#/definitions/base_requester"
-          path: >-
-            {{ config['base_api_url'] }}/Accounts/{{
-            stream_partition.account_sid }}/Conferences/{{
-            stream_partition.conference_sid }}/Participants.json
-          http_method: GET
-        record_selector:
-          type: RecordSelector
-          extractor:
-            type: DpathExtractor
-            field_path:
-              - participants
-        paginator:
-          type: DefaultPaginator
-          page_token_option:
-            type: RequestOption
-            inject_into: request_parameter
-            field_name: Page
-          page_size_option:
-            type: RequestOption
-            field_name: PageSize
-            inject_into: request_parameter
-          pagination_strategy:
-            type: PageIncrement
-            page_size: 1000
-            start_from_page: 0
-        partition_router:
-          - type: SubstreamPartitionRouter
-            parent_stream_configs:
-              - type: ParentStreamConfig
-                parent_key: sid
-                partition_field: account_sid
-                stream:
-                  $ref: "#/definitions/streams/Accounts"
-          - type: SubstreamPartitionRouter
-            parent_stream_configs:
-              - type: ParentStreamConfig
-                parent_key: sid
-                partition_field: conference_sid
-                stream:
-                  $ref: "#/definitions/streams/Conferences"
-      schema_loader:
-        type: InlineSchemaLoader
-        schema:
-          $ref: "#/schemas/Conference Participants"
-    Executions:
-      type: DeclarativeStream
-      name: Executions
-      primary_key:
-        - sid
-      retriever:
-        type: SimpleRetriever
-        requester:
-          $ref: "#/definitions/base_requester"
-          path: >-
-            https://studio.twilio.com/v1/Flows/{{ stream_partition.flow_sid
-            }}/Executions
-          http_method: GET
-        record_selector:
-          type: RecordSelector
-          extractor:
-            type: DpathExtractor
-            field_path:
-              - executions
-        paginator:
-          type: DefaultPaginator
-          page_token_option:
-            type: RequestOption
-            inject_into: request_parameter
-            field_name: Page
-          page_size_option:
-            type: RequestOption
-            field_name: PageSize
-            inject_into: request_parameter
-          pagination_strategy:
-            type: PageIncrement
-            page_size: 1000
-            start_from_page: 0
-        partition_router:
-          type: SubstreamPartitionRouter
-          parent_stream_configs:
-            - type: ParentStreamConfig
-              parent_key: sid
-              partition_field: flow_sid
-              stream:
-                $ref: "#/definitions/streams/Flows"
-      schema_loader:
-        type: InlineSchemaLoader
-        schema:
-          $ref: "#/schemas/Executions"
-    Outgoing Caller Ids:
-      type: DeclarativeStream
-      name: Outgoing Caller Ids
-      primary_key:
-        - sid
-      retriever:
-        type: SimpleRetriever
-        requester:
-          $ref: "#/definitions/base_requester"
-          path: >-
-            {{ config['base_api_url'] }}/Accounts/{{
-            stream_partition.account_sid }}/OutgoingCallerIds
-          http_method: GET
-        record_selector:
-          type: RecordSelector
-          extractor:
-            type: DpathExtractor
-            field_path: []
-        paginator:
-          type: DefaultPaginator
-          page_token_option:
-            type: RequestOption
-            inject_into: request_parameter
-            field_name: Page
-          page_size_option:
-            type: RequestOption
-            field_name: PageSize
-            inject_into: request_parameter
-          pagination_strategy:
-            type: PageIncrement
-            page_size: 1000
-            start_from_page: 0
-        partition_router:
-          type: SubstreamPartitionRouter
-          parent_stream_configs:
-            - type: ParentStreamConfig
-              parent_key: sid
-              partition_field: account_sid
-              stream:
-                $ref: "#/definitions/streams/Accounts"
-      schema_loader:
-        type: InlineSchemaLoader
-        schema:
-          $ref: "#/schemas/Outgoing Caller Ids"
-    Recordings:
-      type: DeclarativeStream
-      name: Recordings
-      primary_key:
-        - sid
-      retriever:
-        type: SimpleRetriever
-        requester:
-          $ref: "#/definitions/base_requester"
-          path: >-
-            {{ config['base_api_url'] }}/Accounts/{{
-            stream_partition.account_sid }}/Recordings.json
-          http_method: GET
-        record_selector:
-          type: RecordSelector
-          extractor:
-            type: DpathExtractor
-            field_path:
-              - recordings
-        paginator:
-          type: DefaultPaginator
-          page_token_option:
-            type: RequestOption
-            inject_into: request_parameter
-            field_name: Page
-          page_size_option:
-            type: RequestOption
-            field_name: PageSize
-            inject_into: request_parameter
-          pagination_strategy:
-            type: PageIncrement
-            page_size: 1000
-            start_from_page: 0
-        partition_router:
-          type: SubstreamPartitionRouter
-          parent_stream_configs:
-            - type: ParentStreamConfig
-              parent_key: sid
-              partition_field: account_sid
-              stream:
-                $ref: "#/definitions/streams/Accounts"
-      incremental_sync:
-        type: DatetimeBasedCursor
-        cursor_field: date_created
-        cursor_datetime_formats:
-          - "%Y-%m-%d"
-        datetime_format: "%Y-%m-%d"
-        start_datetime:
-          type: MinMaxDatetime
-          datetime: '{{ config["start_date"] }}'
-          datetime_format: "%Y-%m-%dT%H:%M:%SZ"
-        start_time_option:
-          type: RequestOption
-          inject_into: request_parameter
-          field_name: DateCreated>
-        end_time_option:
-          type: RequestOption
-          inject_into: request_parameter
-          field_name: DateCreated<
-        end_datetime:
-          type: MinMaxDatetime
-          datetime: "{{ now_utc().strftime('%Y-%m-%dT%H:%M:%SZ') }}"
-          datetime_format: "%Y-%m-%dT%H:%M:%SZ"
-      schema_loader:
-        type: InlineSchemaLoader
-        schema:
-          $ref: "#/schemas/Recordings"
-    Services:
-      type: DeclarativeStream
-      name: Services
-      retriever:
-        type: SimpleRetriever
-        requester:
-          $ref: "#/definitions/base_requester"
-          path: https://chat.twilio.com/v2/Services
-          http_method: GET
-        record_selector:
-          type: RecordSelector
-          extractor:
-            type: DpathExtractor
-            field_path:
-              - services
-      schema_loader:
-        type: InlineSchemaLoader
-        schema:
-          $ref: "#/schemas/Services"
-    Verify Services:
-      type: DeclarativeStream
-      name: Verify Services
-      primary_key:
-        - sid
-      retriever:
-        type: SimpleRetriever
-        requester:
-          $ref: "#/definitions/base_requester"
-          path: https://verify.twilio.com/v2/Services
-          http_method: GET
-        record_selector:
-          type: RecordSelector
-          extractor:
-            type: DpathExtractor
-            field_path:
-              - services
-      schema_loader:
-        type: InlineSchemaLoader
-        schema:
-          $ref: "#/schemas/Verify Services"
-    Roles:
-      type: DeclarativeStream
-      name: Roles
-      primary_key:
-        - sid
-      retriever:
-        type: SimpleRetriever
-        requester:
-          $ref: "#/definitions/base_requester"
-          path: >-
-            https://chat.twilio.com/v2/Services/{{ stream_partition.service_sid
-            }}/Roles
-          http_method: GET
-        record_selector:
-          type: RecordSelector
-          extractor:
-            type: DpathExtractor
-            field_path:
-              - roles
-        partition_router:
-          type: SubstreamPartitionRouter
-          parent_stream_configs:
-            - type: ParentStreamConfig
-              parent_key: sid
-              partition_field: service_sid
-              stream:
-                $ref: "#/definitions/streams/Services"
-      schema_loader:
-        type: InlineSchemaLoader
-        schema:
-          $ref: "#/schemas/Roles"
-    Transcriptions:
-      type: DeclarativeStream
-      name: Transcriptions
-      primary_key:
-        - sid
-      retriever:
-        type: SimpleRetriever
-        requester:
-          $ref: "#/definitions/base_requester"
-          path: >-
-            {{ config['base_api_url'] }}/Accounts/{{
-            stream_partition.account_sid }}/Transcriptions.json
-          http_method: GET
-        record_selector:
-          type: RecordSelector
-          extractor:
-            type: DpathExtractor
-            field_path:
-              - transcriptions
-        paginator:
-          type: DefaultPaginator
-          page_token_option:
-            type: RequestOption
-            inject_into: request_parameter
-            field_name: Page
-          page_size_option:
-            type: RequestOption
-            field_name: PageSize
-            inject_into: request_parameter
-          pagination_strategy:
-            type: PageIncrement
-            page_size: 1000
-            start_from_page: 0
-        partition_router:
-          type: SubstreamPartitionRouter
-          parent_stream_configs:
-            - type: ParentStreamConfig
-              parent_key: sid
-              partition_field: account_sid
-              stream:
-                $ref: "#/definitions/streams/Accounts"
-      schema_loader:
-        type: InlineSchemaLoader
-        schema:
-          $ref: "#/schemas/Transcriptions"
-    Trunks:
-      type: DeclarativeStream
-      name: Trunks
-      primary_key:
-        - sid
-      retriever:
-        type: SimpleRetriever
-        requester:
-          $ref: "#/definitions/base_requester"
-          path: https://trunking.twilio.com/v1/Trunks
-          http_method: GET
-        record_selector:
-          type: RecordSelector
-          extractor:
-            type: DpathExtractor
-            field_path:
-              - trunks
-      schema_loader:
-        type: InlineSchemaLoader
-        schema:
-          $ref: "#/schemas/Trunks"
-    Queues:
-      type: DeclarativeStream
-      name: Queues
-      primary_key:
-        - sid
-      retriever:
-        type: SimpleRetriever
-        requester:
-          $ref: "#/definitions/base_requester"
-          path: >-
-            {{ config['base_api_url'] }}/Accounts/{{
-            stream_partition.account_sid }}/Queues.json
-          http_method: GET
-        record_selector:
-          type: RecordSelector
-          extractor:
-            type: DpathExtractor
-            field_path:
-              - queues
-        paginator:
-          type: DefaultPaginator
-          page_token_option:
-            type: RequestOption
-            inject_into: request_parameter
-            field_name: Page
-          page_size_option:
-            type: RequestOption
-            field_name: PageSize
-            inject_into: request_parameter
-          pagination_strategy:
-            type: PageIncrement
-            page_size: 1000
-            start_from_page: 0
-        partition_router:
-          type: SubstreamPartitionRouter
-          parent_stream_configs:
-            - type: ParentStreamConfig
-              parent_key: sid
-              partition_field: account_sid
-              stream:
-                $ref: "#/definitions/streams/Accounts"
-      schema_loader:
-        type: InlineSchemaLoader
-        schema:
-          $ref: "#/schemas/Queues"
-    Messages:
-      type: DeclarativeStream
-      name: Messages
-      primary_key:
-        - sid
-      retriever:
-        type: SimpleRetriever
-        requester:
-          $ref: "#/definitions/base_requester"
-          path: >-
-            {{ config['base_api_url'] }}/Accounts/{{
-            stream_partition.account_sid }}/Messages.json
-          http_method: GET
-        record_selector:
-          type: RecordSelector
-          extractor:
-            type: DpathExtractor
-            field_path:
-              - messages
-        paginator:
-          type: DefaultPaginator
-          page_token_option:
-            type: RequestOption
-            inject_into: request_parameter
-            field_name: Page
-          page_size_option:
-            type: RequestOption
-            field_name: PageSize
-            inject_into: request_parameter
-          pagination_strategy:
-            type: PageIncrement
-            page_size: 1000
-            start_from_page: 0
-        partition_router:
-          type: SubstreamPartitionRouter
-          parent_stream_configs:
-            - type: ParentStreamConfig
-              parent_key: sid
-              partition_field: account_sid
-              stream:
-                $ref: "#/definitions/streams/Accounts"
-      incremental_sync:
-        type: DatetimeBasedCursor
-        cursor_field: date_sent
-        cursor_datetime_formats:
-          - "%Y-%m-%d"
-        datetime_format: "%Y-%m-%d"
-        start_datetime:
-          type: MinMaxDatetime
-          datetime: '{{ config["start_date"] }}'
-          datetime_format: "%Y-%m-%dT%H:%M:%SZ"
-        start_time_option:
-          type: RequestOption
-          inject_into: request_parameter
-          field_name: DateSent>
-        end_time_option:
-          type: RequestOption
-          inject_into: request_parameter
-          field_name: DateSent<
-        end_datetime:
-          type: MinMaxDatetime
-          datetime: "{{ now_utc().strftime('%Y-%m-%dT%H:%M:%SZ') }}"
-          datetime_format: "%Y-%m-%dT%H:%M:%SZ"
-      schema_loader:
-        type: InlineSchemaLoader
-        schema:
-          $ref: "#/schemas/Messages"
-    Message Media:
-      type: DeclarativeStream
-      name: Message Media
-      primary_key:
-        - sid
-      retriever:
-        type: SimpleRetriever
-        requester:
-          $ref: "#/definitions/base_requester"
-          path: >-
-            {{ config['base_api_url'] }}/Accounts/{{
-            stream_partition.account_sid }}/Messages/{{
-            stream_partition.message_sid }}/Media.json
-          http_method: GET
-        record_selector:
-          type: RecordSelector
-          extractor:
-            type: DpathExtractor
-            field_path:
-              - media
-        paginator:
-          type: DefaultPaginator
-          page_token_option:
-            type: RequestOption
-            inject_into: request_parameter
-            field_name: Page
-          page_size_option:
-            type: RequestOption
-            field_name: PageSize
-            inject_into: request_parameter
-          pagination_strategy:
-            type: PageIncrement
-            page_size: 1000
-            start_from_page: 0
-        partition_router:
-          - type: SubstreamPartitionRouter
-            parent_stream_configs:
-              - type: ParentStreamConfig
-                parent_key: sid
-                partition_field: account_sid
-                stream:
-                  $ref: "#/definitions/streams/Accounts"
-          - type: SubstreamPartitionRouter
-            parent_stream_configs:
-              - type: ParentStreamConfig
-                parent_key: sid
-                partition_field: message_sid
-                stream:
-                  $ref: "#/definitions/streams/Messages"
-      incremental_sync:
-        type: DatetimeBasedCursor
-        cursor_field: date_sent
-        cursor_datetime_formats:
-          - "%Y-%m-%d"
-        datetime_format: "%Y-%m-%d"
-        start_datetime:
-          type: MinMaxDatetime
-          datetime: '{{ config["start_date"] }}'
-          datetime_format: "%Y-%m-%dT%H:%M:%SZ"
-        start_time_option:
-          type: RequestOption
-          inject_into: request_parameter
-          field_name: DateSent>
-        end_time_option:
-          type: RequestOption
-          inject_into: request_parameter
-          field_name: DateSent<
-        end_datetime:
-          type: MinMaxDatetime
-          datetime: "{{ now_utc().strftime('%Y-%m-%dT%H:%M:%SZ') }}"
-          datetime_format: "%Y-%m-%dT%H:%M:%SZ"
-      schema_loader:
-        type: InlineSchemaLoader
-        schema:
-          $ref: "#/schemas/Message Media"
-    Usage Records:
-      type: DeclarativeStream
-      name: Usage Records
-      primary_key:
-        - sid
-      retriever:
-        type: SimpleRetriever
-        requester:
-          $ref: "#/definitions/base_requester"
-          path: >-
-            {{ config['base_api_url'] }}/Accounts/{{
-            stream_partition.account_sid }}/Usage/Records.json
-          http_method: GET
-        record_selector:
-          type: RecordSelector
-          extractor:
-            type: DpathExtractor
-            field_path:
-              - records
-        paginator:
-          type: DefaultPaginator
-          page_token_option:
-            type: RequestOption
-            inject_into: request_parameter
-            field_name: Page
-          page_size_option:
-            type: RequestOption
-            field_name: PageSize
-            inject_into: request_parameter
-          pagination_strategy:
-            type: PageIncrement
-            page_size: 1000
-            start_from_page: 0
-        partition_router:
-          type: SubstreamPartitionRouter
-          parent_stream_configs:
-            - type: ParentStreamConfig
-              parent_key: sid
-              partition_field: account_sid
-              stream:
-                $ref: "#/definitions/streams/Accounts"
-      incremental_sync:
-        type: DatetimeBasedCursor
-        cursor_field: start_date
-        cursor_datetime_formats:
-          - "%Y-%m-%d"
-        datetime_format: "%Y-%m-%d"
-        start_datetime:
-          type: MinMaxDatetime
-          datetime: '{{ config["start_date"] }}'
-          datetime_format: "%Y-%m-%dT%H:%M:%SZ"
-        start_time_option:
-          type: RequestOption
-          inject_into: request_parameter
-          field_name: StartDate
-        end_time_option:
-          type: RequestOption
-          inject_into: request_parameter
-          field_name: EndDate
-        end_datetime:
-          type: MinMaxDatetime
-          datetime: "{{ now_utc().strftime('%Y-%m-%dT%H:%M:%SZ') }}"
-          datetime_format: "%Y-%m-%dT%H:%M:%SZ"
-      schema_loader:
-        type: InlineSchemaLoader
-        schema:
-          $ref: "#/schemas/Usage Records"
-    Usage Triggers:
-      type: DeclarativeStream
-      name: Usage Triggers
-      primary_key:
-        - sid
-      retriever:
-        type: SimpleRetriever
-        requester:
-          $ref: "#/definitions/base_requester"
-          path: >-
-            {{ config['base_api_url'] }}/Accounts/{{
-            stream_partition.account_sid }}/Usage/Triggers.json
-          http_method: GET
-        record_selector:
-          type: RecordSelector
-          extractor:
-            type: DpathExtractor
-            field_path:
-              - triggers
-        paginator:
-          type: DefaultPaginator
-          page_token_option:
-            type: RequestOption
-            inject_into: request_parameter
-            field_name: Page
-          page_size_option:
-            type: RequestOption
-            field_name: PageSize
-            inject_into: request_parameter
-          pagination_strategy:
-            type: PageIncrement
-            page_size: 1000
-            start_from_page: 0
-        partition_router:
-          type: SubstreamPartitionRouter
-          parent_stream_configs:
-            - type: ParentStreamConfig
-              parent_key: sid
-              partition_field: account_sid
-              stream:
-                $ref: "#/definitions/streams/Accounts"
-      schema_loader:
-        type: InlineSchemaLoader
-        schema:
-          $ref: "#/schemas/Usage Triggers"
-    Conversations:
-      type: DeclarativeStream
-      name: Conversations
-      primary_key:
-        - sid
-      retriever:
-        type: SimpleRetriever
-        requester:
-          $ref: "#/definitions/base_requester"
-          path: https://conversations.twilio.com/v1/Conversations
-          http_method: GET
-        record_selector:
-          type: RecordSelector
-          extractor:
-            type: DpathExtractor
-            field_path:
-              - conversations
-      schema_loader:
-        type: InlineSchemaLoader
-        schema:
-          $ref: "#/schemas/Conversations"
-    Conversation Participants:
-      type: DeclarativeStream
-      name: Conversation Participants
-      primary_key:
-        - sid
-      retriever:
-        type: SimpleRetriever
-        requester:
-          $ref: "#/definitions/base_requester"
-          path: >-
-            https://conversations.twilio.com/v1/Conversations/{{
-            stream_partition.conversation_sid }}/Participants
-          http_method: GET
-        record_selector:
-          type: RecordSelector
-          extractor:
-            type: DpathExtractor
-            field_path:
-              - participants
-        partition_router:
-          type: SubstreamPartitionRouter
-          parent_stream_configs:
-            - type: ParentStreamConfig
-              parent_key: sid
-              partition_field: conversation_sid
-              stream:
-                $ref: "#/definitions/streams/Conversations"
-      schema_loader:
-        type: InlineSchemaLoader
-        schema:
-          $ref: "#/schemas/Conversation Participants"
-    Conversation Messages:
-      type: DeclarativeStream
-      name: Conversation Messages
-      primary_key:
-        - sid
-      retriever:
-        type: SimpleRetriever
-        requester:
-          $ref: "#/definitions/base_requester"
-          path: >-
-            https://conversations.twilio.com/v1/Conversations/{{
-            stream_partition.conversation_sid }}/Messages
-          http_method: GET
-        record_selector:
-          type: RecordSelector
-          extractor:
-            type: DpathExtractor
-            field_path:
-              - messages
-        partition_router:
-          type: SubstreamPartitionRouter
-          parent_stream_configs:
-            - type: ParentStreamConfig
-              parent_key: sid
-              partition_field: conversation_sid
-              stream:
-                $ref: "#/definitions/streams/Conversations"
-      schema_loader:
-        type: InlineSchemaLoader
-        schema:
-          $ref: "#/schemas/Conversation Messages"
-    Users:
-      type: DeclarativeStream
-      name: Users
-      primary_key:
-        - sid
-      retriever:
-        type: SimpleRetriever
-        requester:
-          $ref: "#/definitions/base_requester"
-          path: https://conversations.twilio.com/v1/Users
-          http_method: GET
-        record_selector:
-          type: RecordSelector
-          extractor:
-            type: DpathExtractor
-            field_path:
-              - users
-      schema_loader:
-        type: InlineSchemaLoader
-        schema:
-          $ref: "#/schemas/Users"
-    User Conversation:
-      type: DeclarativeStream
-      name: User Conversation
-      primary_key:
-        - conversations
-      retriever:
-        type: SimpleRetriever
-        requester:
-          $ref: "#/definitions/base_requester"
-          path: >-
-            https://conversations.twilio.com/v1/Users/{{
-            stream_partition.user_sid }}/Conversations
-          http_method: GET
-        record_selector:
-          type: RecordSelector
-          extractor:
-            type: DpathExtractor
-            field_path: []
-        partition_router:
-          type: SubstreamPartitionRouter
-          parent_stream_configs:
-            - type: ParentStreamConfig
-              parent_key: sid
-              partition_field: user_sid
-              stream:
-                $ref: "#/definitions/streams/Users"
-      schema_loader:
-        type: InlineSchemaLoader
-        schema:
-          $ref: "#/schemas/User Conversation"
-  base_requester:
-    type: HttpRequester
-    url_base: https://
-    authenticator:
-      type: BasicHttpAuthenticator
-      password: '{{ config["password"] }}'
-      username: '{{ config["username"] }}'
-
-streams:
-  - $ref: "#/definitions/streams/Accounts"
-  - $ref: "#/definitions/streams/Addresses"
-  - $ref: "#/definitions/streams/Available Phone Number Countries"
-  - $ref: "#/definitions/streams/Available Phone Numbers Local"
-  - $ref: "#/definitions/streams/Available Phone Numbers Mobile"
-  - $ref: "#/definitions/streams/Available Phone Numbers Toll-Free"
-  - $ref: "#/definitions/streams/Incoming Phone Numbers"
-  - $ref: "#/definitions/streams/Keys"
-  - $ref: "#/definitions/streams/Flows"
-  - $ref: "#/definitions/streams/Steps"
-  - $ref: "#/definitions/streams/Alerts"
-  - $ref: "#/definitions/streams/Applications"
-  - $ref: "#/definitions/streams/Dependent Phone Numbers"
-  - $ref: "#/definitions/streams/Calls"
-  - $ref: "#/definitions/streams/Conferences"
-  - $ref: "#/definitions/streams/Conference Participants"
-  - $ref: "#/definitions/streams/Executions"
-  - $ref: "#/definitions/streams/Outgoing Caller Ids"
-  - $ref: "#/definitions/streams/Recordings"
-  - $ref: "#/definitions/streams/Services"
-  - $ref: "#/definitions/streams/Verify Services"
-  - $ref: "#/definitions/streams/Roles"
-  - $ref: "#/definitions/streams/Transcriptions"
-  - $ref: "#/definitions/streams/Trunks"
-  - $ref: "#/definitions/streams/Queues"
-  - $ref: "#/definitions/streams/Messages"
-  - $ref: "#/definitions/streams/Message Media"
-  - $ref: "#/definitions/streams/Usage Records"
-  - $ref: "#/definitions/streams/Usage Triggers"
-  - $ref: "#/definitions/streams/Conversations"
-  - $ref: "#/definitions/streams/Conversation Participants"
-  - $ref: "#/definitions/streams/Conversation Messages"
-  - $ref: "#/definitions/streams/Users"
-  - $ref: "#/definitions/streams/User Conversation"
-
-spec:
-  type: Spec
-  connection_specification:
-    type: object
-    $schema: http://json-schema.org/draft-07/schema#
-    required:
-      - username
-      - base_api_url
-      - studio_base_api_url
-      - start_date
-    properties:
-      username:
-        type: string
-        order: 0
-        title: Username
-      password:
-        type: string
-        order: 1
-        title: Password
-        always_show: true
-        airbyte_secret: true
-      base_api_url:
-        type: string
-        order: 2
-        title: Base API URL
-        default: api.twilio.com/2010-04-01/
-      studio_base_api_url:
-        type: string
-        order: 3
-        title: Studio Base API URL
-        default: studio.twilio.com/v1/
-        description: Studio Base API URL
-      start_date:
-        type: string
-        title: Start date
-        format: date-time
-        pattern: ^[0-9]{4}-[0-9]{2}-[0-9]{2}T[0-9]{2}:[0-9]{2}:[0-9]{2}Z$
-        order: 4
-    additionalProperties: true
-
-metadata:
-  autoImportSchema:
-    Accounts: true
-    Addresses: true
-    Available Phone Number Countries: true
-    Available Phone Numbers Local: true
-    Available Phone Numbers Mobile: true
-    Available Phone Numbers Toll-Free: true
-    Incoming Phone Numbers: true
-    Keys: true
-    Flows: true
-    Steps: true
-    Alerts: true
-    Applications: true
-    Dependent Phone Numbers: true
-    Calls: true
-    Conferences: true
-    Conference Participants: true
-    Executions: true
-    Outgoing Caller Ids: true
-    Recordings: true
-    Services: true
-    Verify Services: true
-    Roles: true
-    Transcriptions: true
-    Trunks: true
-    Queues: true
-    Messages: true
-    Message Media: true
-    Usage Records: true
-    Usage Triggers: true
-    Conversations: true
-    Conversation Participants: true
-    Conversation Messages: true
-    Users: true
-    User Conversation: true
-
-schemas:
-  Accounts:
-    type: object
-    $schema: http://json-schema.org/schema#
-    additionalProperties: true
-    properties:
-      type:
-        type:
-          - string
-          - "null"
-      auth_token:
-        type:
-          - string
-          - "null"
-      date_created:
-        type:
-          - string
-          - "null"
-      date_updated:
-        type:
-          - string
-          - "null"
-      friendly_name:
-        type:
-          - string
-          - "null"
-      owner_account_sid:
-        type:
-          - string
-          - "null"
-      sid:
-        type: string
-      status:
-        type:
-          - string
-          - "null"
-      subresource_uris:
-        type:
-          - object
-          - "null"
-        properties:
-          addresses:
-            type:
-              - string
-              - "null"
-          applications:
-            type:
-              - string
-              - "null"
-          authorized_connect_apps:
-            type:
-              - string
-              - "null"
-          available_phone_numbers:
-            type:
-              - string
-              - "null"
-          balance:
-            type:
-              - string
-              - "null"
-          calls:
-            type:
-              - string
-              - "null"
-          conferences:
-            type:
-              - string
-              - "null"
-          connect_apps:
-            type:
-              - string
-              - "null"
-          incoming_phone_numbers:
-            type:
-              - string
-              - "null"
-          keys:
-            type:
-              - string
-              - "null"
-          messages:
-            type:
-              - string
-              - "null"
-          notifications:
-            type:
-              - string
-              - "null"
-          outgoing_caller_ids:
-            type:
-              - string
-              - "null"
-          queues:
-            type:
-              - string
-              - "null"
-          recordings:
-            type:
-              - string
-              - "null"
-          short_codes:
-            type:
-              - string
-              - "null"
-          signing_keys:
-            type:
-              - string
-              - "null"
-          sip:
-            type:
-              - string
-              - "null"
-          transcriptions:
-            type:
-              - string
-              - "null"
-          usage:
-            type:
-              - string
-              - "null"
-      uri:
-        type:
-          - string
-          - "null"
-    required:
-      - sid
-  Addresses:
-    type: object
-    $schema: http://json-schema.org/schema#
-    additionalProperties: true
-    properties:
-      account_sid:
-        type:
-          - string
-          - "null"
-      city:
-        type:
-          - string
-          - "null"
-      customer_name:
-        type:
-          - string
-          - "null"
-      date_created:
-        type:
-          - string
-          - "null"
-      date_updated:
-        type:
-          - string
-          - "null"
-      emergency_enabled:
-        type:
-          - boolean
-          - "null"
-      friendly_name:
-        type:
-          - string
-          - "null"
-      iso_country:
-        type:
-          - string
-          - "null"
-      postal_code:
-        type:
-          - string
-          - "null"
-      region:
-        type:
-          - string
-          - "null"
-      sid:
-        type: string
-      street:
-        type:
-          - string
-          - "null"
-      street_secondary:
-        type:
-          - string
-          - "null"
-      uri:
-        type:
-          - string
-          - "null"
-      validated:
-        type:
-          - boolean
-          - "null"
-      verified:
-        type:
-          - boolean
-          - "null"
-    required:
-      - sid
-  Available Phone Number Countries:
-    type: object
-    $schema: http://json-schema.org/schema#
-    additionalProperties: true
-    properties:
-      beta:
-        type:
-          - boolean
-          - "null"
-      country:
-        type:
-          - string
-          - "null"
-      country_code:
-        type:
-          - string
-          - "null"
-      subresource_uris:
-        type:
-          - object
-          - "null"
-        properties:
-          local:
-            type:
-              - string
-              - "null"
-          mobile:
-            type:
-              - string
-              - "null"
-          toll_free:
-            type:
-              - string
-              - "null"
-      uri:
-        type:
-          - string
-          - "null"
-  Available Phone Numbers Local:
-    type: object
-    $schema: http://json-schema.org/draft-07/schema#
-    additionalProperties: true
-    properties: {}
-  Available Phone Numbers Mobile:
-    type: object
-    $schema: http://json-schema.org/draft-07/schema#
-    additionalProperties: true
-    properties: {}
-  Available Phone Numbers Toll-Free:
-    type: object
-    $schema: http://json-schema.org/draft-07/schema#
-    additionalProperties: true
-    properties: {}
-  Incoming Phone Numbers:
-    type: object
-    $schema: http://json-schema.org/schema#
-    additionalProperties: true
-    properties:
-      account_sid:
-        type: string
-      address_requirements:
-        type: string
-      api_version:
-        type: string
-      beta:
-        type: boolean
-      capabilities:
-        type: object
-        properties:
-          fax:
-            type: boolean
-          mms:
-            type: boolean
-          sms:
-            type: boolean
-          voice:
-            type: boolean
-      date_created:
-        type: string
-      date_updated:
-        type: string
-      emergency_address_status:
-        type: string
-      emergency_status:
-        type: string
-      friendly_name:
-        type: string
-      origin:
-        type: string
-      phone_number:
-        type: string
-      sid:
-        type: string
-      sms_application_sid:
-        type: string
-      sms_fallback_method:
-        type: string
-      sms_fallback_url:
-        type: string
-      sms_method:
-        type: string
-      sms_url:
-        type: string
-      status:
-        type: string
-      status_callback:
-        type: string
-      status_callback_method:
-        type: string
-      subresource_uris:
-        type: object
-        properties:
-          assigned_add_ons:
-            type: string
-      uri:
-        type: string
-      voice_application_sid:
-        type: string
-      voice_caller_id_lookup:
-        type: boolean
-      voice_fallback_method:
-        type: string
-      voice_fallback_url:
-        type: string
-      voice_method:
-        type: string
-      voice_url:
-        type: string
-  Keys:
-    type: object
-    $schema: http://json-schema.org/schema#
-    additionalProperties: true
-    properties:
-      date_created:
-        type: string
-      date_updated:
-        type: string
-      friendly_name:
-        type: string
-      sid:
-        type: string
-  Flows:
-    type: object
-    $schema: http://json-schema.org/schema#
-    additionalProperties: true
-    properties:
-      version:
-        type: number
-      account_sid:
-        type: string
-      date_created:
-        type: string
-      date_updated:
-        type: string
-      friendly_name:
-        type: string
-      links:
-        type: object
-        properties:
-          engagements:
-            type: string
-          executions:
-            type: string
-      sid:
-        type: string
-      status:
-        type: string
-      url:
-        type: string
-  Steps:
-    type: object
-    $schema: http://json-schema.org/schema#
-    additionalProperties: true
-    properties:
-      account_sid:
-        type: string
-      contact_channel_address:
-        type: string
-      contact_sid:
-        type: string
-      context:
-        type: object
-      date_created:
-        type: string
-      date_updated:
-        type: string
-      flow_sid:
-        type: string
-      links:
-        type: object
-        properties:
-          execution_context:
-            type: string
-          steps:
-            type: string
-      sid:
-        type: string
-      status:
-        type: string
-      url:
-        type: string
-  Alerts:
-    type: object
-    $schema: http://json-schema.org/schema#
-    additionalProperties: true
-    properties:
-      alerts:
-        type:
-          - array
-          - "null"
-      meta:
-        type:
-          - object
-          - "null"
-        properties:
-          first_page_url:
-            type:
-              - string
-              - "null"
-          key:
-            type:
-              - string
-              - "null"
-          page:
-            type:
-              - number
-              - "null"
-          page_size:
-            type:
-              - number
-              - "null"
-          url:
-            type:
-              - string
-              - "null"
-  Applications:
-    type: object
-    $schema: http://json-schema.org/schema#
-    additionalProperties: true
-    properties:
-      account_sid:
-        type:
-          - string
-          - "null"
-      api_version:
-        type:
-          - string
-          - "null"
-      date_created:
-        type:
-          - string
-          - "null"
-      date_updated:
-        type:
-          - string
-          - "null"
-      friendly_name:
-        type:
-          - string
-          - "null"
-      message_status_callback:
-        type:
-          - string
-          - "null"
-      public_application_connect_enabled:
-        type:
-          - boolean
-          - "null"
-      sid:
-        type: string
-      sms_fallback_method:
-        type:
-          - string
-          - "null"
-      sms_fallback_url:
-        type:
-          - string
-          - "null"
-      sms_method:
-        type:
-          - string
-          - "null"
-      sms_status_callback:
-        type:
-          - string
-          - "null"
-      sms_url:
-        type:
-          - string
-          - "null"
-      status_callback:
-        type:
-          - string
-          - "null"
-      status_callback_method:
-        type:
-          - string
-          - "null"
-      uri:
-        type:
-          - string
-          - "null"
-      voice_caller_id_lookup:
-        type:
-          - boolean
-          - "null"
-      voice_fallback_method:
-        type:
-          - string
-          - "null"
-      voice_fallback_url:
-        type:
-          - string
-          - "null"
-      voice_method:
-        type:
-          - string
-          - "null"
-      voice_url:
-        type:
-          - string
-          - "null"
-    required:
-      - sid
-  Dependent Phone Numbers:
-    type: object
-    $schema: http://json-schema.org/draft-07/schema#
-    additionalProperties: true
-    properties: {}
-  Calls:
-    type: object
-    $schema: http://json-schema.org/draft-07/schema#
-    additionalProperties: true
-    properties: {}
-  Conferences:
-    type: object
-    $schema: http://json-schema.org/draft-07/schema#
-    additionalProperties: true
-    properties: {}
-  Conference Participants:
-    type: object
-    $schema: http://json-schema.org/draft-07/schema#
-    additionalProperties: true
-    properties: {}
-  Executions:
-    type: object
-    $schema: http://json-schema.org/draft-07/schema#
-    additionalProperties: true
-    properties: {}
-  Outgoing Caller Ids:
-    type: object
-    $schema: http://json-schema.org/draft-07/schema#
-    additionalProperties: true
-    properties: {}
-  Recordings:
-    type: object
-    $schema: http://json-schema.org/draft-07/schema#
-    additionalProperties: true
-    properties: {}
-  Services:
-    type: object
-    $schema: http://json-schema.org/schema#
-    additionalProperties: true
-    properties:
-      account_sid:
-        type:
-          - string
-          - "null"
-      consumption_report_interval:
-        type:
-          - number
-          - "null"
-      date_created:
-        type:
-          - string
-          - "null"
-      date_updated:
-        type:
-          - string
-          - "null"
-      default_channel_creator_role_sid:
-        type:
-          - string
-          - "null"
-      default_channel_role_sid:
-        type:
-          - string
-          - "null"
-      default_service_role_sid:
-        type:
-          - string
-          - "null"
-      friendly_name:
-        type:
-          - string
-          - "null"
-      limits:
-        type:
-          - object
-          - "null"
-        properties:
-          channel_members:
-            type:
-              - number
-              - "null"
-          user_channels:
-            type:
-              - number
-              - "null"
-      links:
-        type:
-          - object
-          - "null"
-        properties:
-          bindings:
-            type:
-              - string
-              - "null"
-          channels:
-            type:
-              - string
-              - "null"
-          roles:
-            type:
-              - string
-              - "null"
-          users:
-            type:
-              - string
-              - "null"
-      media:
-        type:
-          - object
-          - "null"
-        properties:
-          compatibility_message:
-            type:
-              - string
-              - "null"
-          size_limit_mb:
-            type:
-              - number
-              - "null"
-      notifications:
-        type:
-          - object
-          - "null"
-        properties:
-          added_to_channel:
-            type:
-              - object
-              - "null"
-            properties:
-              enabled:
-                type:
-                  - boolean
-                  - "null"
-          invited_to_channel:
-            type:
-              - object
-              - "null"
-            properties:
-              enabled:
-                type:
-                  - boolean
-                  - "null"
-          log_enabled:
-            type:
-              - boolean
-              - "null"
-          new_message:
-            type:
-              - object
-              - "null"
-            properties:
-              enabled:
-                type:
-                  - boolean
-                  - "null"
-          removed_from_channel:
-            type:
-              - object
-              - "null"
-            properties:
-              enabled:
-                type:
-                  - boolean
-                  - "null"
-      post_webhook_retry_count:
-        type:
-          - number
-          - "null"
-      pre_webhook_retry_count:
-        type:
-          - number
-          - "null"
-      reachability_enabled:
-        type:
-          - boolean
-          - "null"
-      read_status_enabled:
-        type:
-          - boolean
-          - "null"
-      sid:
-        type:
-          - string
-          - "null"
-      typing_indicator_timeout:
-        type:
-          - number
-          - "null"
-      url:
-        type:
-          - string
-          - "null"
-  Verify Services:
-    type: object
-    $schema: http://json-schema.org/draft-07/schema#
-    additionalProperties: true
-    properties: {}
-  Roles:
-    type: object
-    $schema: http://json-schema.org/draft-07/schema#
-    additionalProperties: true
-    properties: {}
-  Transcriptions:
-    type: object
-    $schema: http://json-schema.org/draft-07/schema#
-    additionalProperties: true
-    properties: {}
-  Trunks:
-    type: object
-    $schema: http://json-schema.org/draft-07/schema#
-    additionalProperties: true
-    properties: {}
-  Queues:
-    type: object
-    $schema: http://json-schema.org/draft-07/schema#
-    additionalProperties: true
-    properties: {}
-  Messages:
-    type: object
-    $schema: http://json-schema.org/draft-07/schema#
-    additionalProperties: true
-    properties: {}
-  Message Media:
-    type: object
-    $schema: http://json-schema.org/draft-07/schema#
-    additionalProperties: true
-    properties: {}
-  Usage Records:
-    type: object
-    $schema: http://json-schema.org/draft-07/schema#
-    additionalProperties: true
-    properties: {}
-  Usage Triggers:
-    type: object
-    $schema: http://json-schema.org/draft-07/schema#
-    additionalProperties: true
-    properties: {}
-  Conversations:
-    type: object
-    $schema: http://json-schema.org/draft-07/schema#
-    additionalProperties: true
-    properties: {}
-  Conversation Participants:
-    type: object
-    $schema: http://json-schema.org/draft-07/schema#
-    additionalProperties: true
-    properties: {}
-  Conversation Messages:
-    type: object
-    $schema: http://json-schema.org/draft-07/schema#
-    additionalProperties: true
-    properties: {}
-  Users:
-    type: object
-    $schema: http://json-schema.org/schema#
-    additionalProperties: true
-    properties:
-      account_sid:
-        type:
-          - string
-          - "null"
-      attributes:
-        type:
-          - string
-          - "null"
-      chat_service_sid:
-        type:
-          - string
-          - "null"
-      date_created:
-        type:
-          - string
-          - "null"
-      date_updated:
-        type:
-          - string
-          - "null"
-      identity:
-        type:
-          - string
-          - "null"
-      links:
-        type:
-          - object
-          - "null"
-        properties:
-          user_conversations:
-            type:
-              - string
-              - "null"
-      role_sid:
-        type:
-          - string
-          - "null"
-      sid:
-        type: string
-      url:
-        type:
-          - string
-          - "null"
-    required:
-      - sid
-  User Conversation:
-    type: object
-    $schema: http://json-schema.org/draft-07/schema#
-    additionalProperties: true
-    properties: {}
-=======
 data:
   ab_internal:
     ql: 200
@@ -2471,5 +49,4 @@
           secretStore:
             type: GSM
             alias: airbyte-connector-testing-secret-store
-metadataSpecVersion: "1.0"
->>>>>>> 51470a85
+metadataSpecVersion: "1.0"