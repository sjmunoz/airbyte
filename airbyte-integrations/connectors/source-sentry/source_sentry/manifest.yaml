version: "0.29.0"
definitions:
  page_size: 50
  selector:
    type: RecordSelector
    extractor:
      type: DpathExtractor
      field_path: []
  requester:
    type: HttpRequester
    url_base: "https://{{ config.hostname }}/api/0/"
    http_method: "GET"
    authenticator:
      type: "BearerAuthenticator"
      api_token: "{{ config.auth_token }}"
  paginator:
    type: DefaultPaginator
    page_size: "#/definitions/page_size"
    limit_option:
      inject_into: "request_parameter"
      field_name: ""
    page_token_option:
      type: RequestOption
      inject_into: "request_parameter"
      field_name: "cursor"
    pagination_strategy:
      type: "CursorPagination"
      cursor_value: "{{ headers.link.next.cursor }}"
      stop_condition: "{{ headers.link.next.results != 'true' }}"
  retriever:
    type: SimpleRetriever
<<<<<<< HEAD
=======
    requester:
      $ref: "#/definitions/requester"
    record_selector:
      $ref: "#/definitions/record_selector"
    paginator:
      $ref: "#/definitions/paginator"
    partition_router: []
  retriever_with_filter:
    type: SimpleRetriever
    requester:
      $ref: "#/definitions/requester"
    record_selector:
      $ref: "#/definitions/record_selector"
      record_filter:
        condition: "{{ record[parameters['cursor_field']] > stream_state.get(parameters['cursor_field'], '') }}"
    paginator:
      $ref: "#/definitions/paginator"
    partition_router: []
  incremental_sync:
    type: DatetimeBasedCursor
    cursor_field: "{{ parameters['cursor_field'] }}"
    cursor_datetime_formats:
      - "%Y-%m-%dT%H:%M:%SZ"
      - "%Y-%m-%dT%H:%M:%S.%f%z"
      - "%Y-%m-%dT%H:%M:%S%z"
    datetime_format: "%Y-%m-%dT%H:%M:%S.%f%z"
    start_datetime:
      type: MinMaxDatetime
      datetime: "1900-01-01T00:00:00.0Z"
      datetime_format: "%Y-%m-%dT%H:%M:%S.%fZ"
    is_data_feed: true
  base_stream_full_refresh:
    schema_loader:
      $ref: "#/definitions/schema_loader"
    retriever:
      $ref: "#/definitions/retriever"
  base_stream_incremental:
    schema_loader:
      $ref: "#/definitions/schema_loader"
    retriever:
      $ref: "#/definitions/retriever_with_filter"
    incremental_sync:
      $ref: "#/definitions/incremental_sync"
>>>>>>> 48930e49

streams:
  - type: DeclarativeStream
    $parameters:
      # https://docs.sentry.io/api/events/list-a-projects-events/
      name: "events"
    primary_key: "id"
    retriever:
      $ref: "#/definitions/retriever"
      record_selector:
        $ref: "#/definitions/selector"
      requester:
        $ref: "#/definitions/requester"
        path: "projects/{{config.organization}}/{{config.project}}/events/"
        request_parameters:
          full: "true"
      paginator:
        $ref: "#/definitions/paginator"
    schema_loader:
      type: InlineSchemaLoader
      schema:
        $schema: http://json-schema.org/draft-07/schema#
        type: object
        properties:
          type:
            description: Type of the event
            type:
              - "null"
              - string
          eventID:
            description: ID of the event
            type:
              - string
              - "null"
          tags:
            description: Tags associated with the event
            type:
              - array
              - "null"
            items:
              description: A key-value pair for a tag
              type:
                - object
                - "null"
              properties:
                value:
                  description: Value of the tag
                  type:
                    - string
                    - "null"
                key:
                  description: Key of the tag
                  type:
                    - string
                    - "null"
          dateCreated:
            description: Date and time when the event was created
            type:
              - string
              - "null"
            format: date-time
          user:
            description: User information related to the event
            type:
              - "null"
              - object
            properties:
              username:
                description: Username of the user
                type:
                  - "null"
                  - string
              name:
                description: Name of the user
                type:
                  - "null"
                  - string
              ip_address:
                description: IP address of the user
                type:
                  - "null"
                  - string
              email:
                description: Email address of the user
                type:
                  - "null"
                  - string
              data:
                description: Additional user data
                type:
                  - "null"
                  - object
                properties:
                  isStaff:
                    description: Indicates if the user is staff
                    type:
                      - boolean
                      - "null"
              id:
                description: ID of the user
                type:
                  - string
                  - "null"
          message:
            description: The message associated with the event
            type:
              - string
              - "null"
          id:
            description: ID of the event
            type:
              - string
              - "null"
          platform:
            description: Platform information for the event
            type:
              - string
              - "null"
          event.type:
            description: Type of the event
            type:
              - string
              - "null"
          groupID:
            description: ID of the group associated with the event
            type:
              - string
              - "null"
          title:
            description: Title of the event
            type:
              - string
              - "null"
          _meta:
            description: Metadata related to the event
            type:
              - "null"
              - object
            properties:
              context:
                description: The context of the event
                type:
                  - "null"
                  - string
              contexts:
                description: Contexts specific to different environments or technologies
                type:
                  - "null"
                  - string
              entries:
                description: Log entries related to the event
                type:
                  - "null"
                  - object
              message:
                description: The message associated with the event
                type:
                  - "null"
                  - string
              packages:
                description: Packages related to the event
                type:
                  - "null"
                  - string
              sdk:
                description: Software Development Kit information
                type:
                  - "null"
                  - string
              tags:
                description: Tags associated with the event
                type:
                  - "null"
                  - object
              user:
                description: User information related to the event
                type:
                  - "null"
                  - string
          context:
            description: Contextual information of the event
            type:
              - "null"
              - object
            properties:
              emptyList:
                description: An empty list
                type:
                  - "null"
                  - array
              emptyMap:
                description: An empty map
                type:
                  - "null"
                  - object
              length:
                description: Length of the context
                type:
                  - "null"
                  - integer
              results:
                description: Results associated with the context
                type:
                  - "null"
                  - array
                items:
                  type:
                    - integer
                    - "null"
              session:
                description: Session information
                type:
                  - "null"
                  - object
                properties:
                  foo:
                    description: Placeholder property
                    type:
                      - "null"
                      - string
              unauthorized:
                description: Indicates if the context is unauthorized
                type:
                  - "null"
                  - boolean
              url:
                description: URL associated with the context
                type:
                  - "null"
                  - string
          contexts:
            description: Specific contexts for different environments
            type:
              - "null"
              - object
            properties:
              browser:
                description: Browser information
                type:
                  - "null"
                  - object
                properties:
                  name:
                    type:
                      - "null"
                      - string
                  type:
                    type:
                      - "null"
                      - string
                  version:
                    type:
                      - "null"
                      - string
              client_os:
                description: Client operating system information
                type:
                  - "null"
                  - object
                properties:
                  name:
                    type:
                      - "null"
                      - string
                  type:
                    type:
                      - "null"
                      - string
                  version:
                    type:
                      - "null"
                      - string
          crashFile:
            description: Crash file associated with the event
            type:
              - "null"
              - string
          culprit:
            description: The main cause or source of the event
            type:
              - "null"
              - string
          dateReceived:
            description: Date and time when the event was received
            type:
              - "null"
              - string
            format: date-time
          dist:
            description: Distribution information related to the event
            type:
              - "null"
              - string
          entries:
            description: Log entries for the event
            type:
              - "null"
              - array
            items:
              type:
                - "null"
                - object
            properties:
              data:
                description: Data related to the log entry
                type:
                  - "null"
                  - object
                properties:
                  formatted:
                    description: Formatted data
                    type:
                      - "null"
                      - string
                  frames:
                    description: Stack frames of the log entry
                    type:
                      - "null"
                      - object
                    properties:
                      absPath:
                        type:
                          - "null"
                          - string
                      colNo:
                        type:
                          - "null"
                          - string
                      context:
                        type:
                          - "null"
                          - array
                      filename:
                        type:
                          - "null"
                          - string
                      function:
                        type:
                          - "null"
                          - string
                      inApp:
                        type:
                          - "null"
                          - boolean
                      lineNo:
                        type:
                          - "null"
                          - integer
                      lock:
                        type:
                          - "null"
                          - integer
                      module:
                        type:
                          - "null"
                          - string
                      package:
                        type:
                          - "null"
                          - string
                      platform:
                        type:
                          - "null"
                          - string
                      rawFunction:
                        type:
                          - "null"
                          - string
                      sourceLink:
                        type:
                          - "null"
                          - string
                      symbol:
                        type:
                          - "null"
                          - string
                      symbolAddr:
                        type:
                          - "null"
                          - string
                      trust:
                        type:
                          - "null"
                          - string
              type:
                description: Type of log entry
                type:
                  - "null"
                  - string
          errors:
            description: Errors associated with the event
            type:
              - "null"
              - array
            items:
              type:
                - "null"
                - string
          fingerprints:
            description: Fingerprints related to the event
            type:
              - "null"
              - array
            items:
              type:
                - "null"
                - string
          groupingConfig:
            description: Configuration for grouping similar events
            type:
              - "null"
              - object
            properties:
              enhancements:
                description: Enhancements related to grouping
                type:
                  - "null"
                  - string
              id:
                description: ID of the grouping configuration
                type:
                  - "null"
                  - string
          location:
            description: Location information related to the event
            type:
              - "null"
              - string
          metadata:
            description: Additional metadata for the event
            type:
              - "null"
              - object
            properties:
              in_app_frame_mix:
                description: Mix of in-app frames
                type:
                  - "null"
                  - string
              title:
                description: Title of the metadata
                type:
                  - "null"
                  - string
          occurrence:
            description: Number of occurrences of the event
            type:
              - "null"
              - string
          packages:
            description: Packages associated with the event
            type:
              - "null"
              - object
          projectID:
            description: ID of the project
            type:
              - "null"
              - string
          sdk:
            description: Software Development Kit information related to the event
            type:
              - "null"
              - string
          size:
            description: Size of the event data
            type:
              - "null"
              - integer
  - type: DeclarativeStream
    $parameters:
      name: "issues"
    primary_key: "id"
    retriever:
      $ref: "#/definitions/retriever"
      record_selector:
        $ref: "#/definitions/selector"
      requester:
        $ref: "#/definitions/requester"
        path: "projects/{{config.organization}}/{{config.project}}/issues/"
        request_parameters:
          statsPeriod: ""
          query: ""
      paginator:
        $ref: "#/definitions/paginator"
    schema_loader:
      type: InlineSchemaLoader
      schema:
        $schema: http://json-schema.org/draft-07/schema#
        type: object
        properties:
          annotations:
            description: List of annotations associated with the issue
            type:
              - array
              - "null"
            items:
              type:
                - string
                - "null"
          assignedTo:
            description: User assigned to this issue
            type:
              - "null"
              - object
          count:
            description: Total count of occurrences of this issue
            type:
              - string
              - "null"
          culprit:
            description: Identified culprit responsible for the issue
            type:
              - string
              - "null"
          firstSeen:
            description: Timestamp of when the issue was first seen
            type:
              - string
              - "null"
          hasSeen:
            description: Flag indicating if the current user has seen this issue
            type:
              - boolean
              - "null"
          id:
            description: Unique identifier of the issue
            type:
              - string
              - "null"
          isBookmarked:
            description: Flag indicating if the issue is bookmarked
            type:
              - boolean
              - "null"
          isPublic:
            description: Flag indicating if the issue is public
            type:
              - boolean
              - "null"
          isSubscribed:
            description: Flag indicating if the current user is subscribed to this issue
            type:
              - boolean
              - "null"
          lastSeen:
            description: Timestamp of when the issue was last seen
            type:
              - string
              - "null"
          level:
            description: Severity level of the issue
            type:
              - string
              - "null"
          logger:
            description: Logger associated with the issue
            type:
              - "null"
              - string
          metadata:
            description: Additional metadata related to the issue
            anyOf:
              - type:
                  - object
                  - "null"
                properties:
                  title:
                    type:
                      - string
                      - "null"
              - type:
                  - object
                  - "null"
                properties:
                  filename:
                    type:
                      - string
                      - "null"
                  type:
                    type:
                      - string
                      - "null"
                  value:
                    type:
                      - string
                      - "null"
          numComments:
            description: Number of comments on the issue
            type:
              - integer
              - "null"
          permalink:
            description:
              Permanent link to access the detailed information about the
              issue
            type:
              - string
              - "null"
          project:
            description: Project information associated with the issue
            type:
              - object
              - "null"
            properties:
              id:
                description: Unique identifier of the project
                type:
                  - string
                  - "null"
              name:
                description: Name of the project
                type:
                  - string
                  - "null"
              slug:
                description: Slug of the project
                type:
                  - string
                  - "null"
          shareId:
            description: Unique share identifier of the issue
            type:
              - "null"
              - string
          shortId:
            description: Short identifier of the issue
            type:
              - string
              - "null"
          stats:
            description: Statistics related to the issue
            type:
              - object
              - "null"
            properties:
              24h:
                description: Stats for the last 24 hours
                type:
                  - array
                  - "null"
                items:
                  type:
                    - array
                    - "null"
                  items:
                    type:
                      - number
                      - "null"
          status:
            description: Current status of the issue
            type:
              - string
              - "null"
            enum:
              - resolved
              - unresolved
              - ignored
          statusDetails:
            description: Additional details about the issue status
            type:
              - object
              - "null"
          subscriptionDetails:
            description: Details related to user subscriptions for the issue
            type:
              - "null"
              - object
          title:
            description: Title or summary of the issue
            type:
              - string
              - "null"
          type:
            description: Type of the issue
            type:
              - string
              - "null"
          userCount:
            description: Total number of users affected by this issue
            type:
              - integer
              - "null"
          isUnhandled:
            description: Flag indicating if the issue is unhandled
            type:
              - "null"
              - boolean
          issueCategory:
            description: Category of the issue
            type:
              - "null"
              - string
          issueType:
            description: Type of the issue
            type:
              - "null"
              - string
          platform:
            description: Platform where the issue occurs
            type:
              - "null"
              - string
          substatus:
            description: Substatus of the issue
            type:
              - "null"
              - string
  - type: DeclarativeStream
    $parameters:
      name: "projects"
    primary_key: "id"
    retriever:
      $ref: "#/definitions/retriever"
      record_selector:
        $ref: "#/definitions/selector"
      requester:
        $ref: "#/definitions/requester"
        path: "projects/"
      paginator:
        $ref: "#/definitions/paginator"
    schema_loader:
      type: InlineSchemaLoader
      schema:
        $schema: http://json-schema.org/draft-07/schema#
        type: object
        properties:
          avatar:
            description: Details related to the avatar of the project.
            type:
              - object
              - "null"
            properties:
              avatarType:
                description: Type of avatar.
                type:
                  - string
                  - "null"
              avatarUuid:
                description: UUID of the avatar.
                type:
                  - "null"
                  - string
              avatarUrl:
                description: URL of the avatar image.
                type:
                  - "null"
                  - string
          color:
            description: Color associated with the project.
            type:
              - string
              - "null"
          dateCreated:
            description: Date and time when the project was created.
            type:
              - string
              - "null"
            format: date-time
          features:
            description: List of features enabled for the project.
            type:
              - array
              - "null"
            items:
              type:
                - string
                - "null"
          firstEvent:
            description: Details about the first event recorded for the project.
            type:
              - "null"
              - string
          hasAccess:
            description: Flag indicating if the user has access to the project.
            type:
              - boolean
              - "null"
          id:
            description: Unique identifier for the project.
            type:
              - string
              - "null"
          isBookmarked:
            description: Flag indicating if the project is bookmarked by the user.
            type:
              - boolean
              - "null"
          isInternal:
            description: Flag indicating if the project is for internal purposes.
            type:
              - boolean
              - "null"
          isMember:
            description: Flag indicating if the user is a member of the project.
            type:
              - boolean
              - "null"
          isPublic:
            description: Flag indicating if the project is public.
            type:
              - boolean
              - "null"
          name:
            description: Name of the project.
            type:
              - string
              - "null"
          organization:
            description: Details about the organization associated with the project.
            type:
              - object
              - "null"
            properties:
              avatar:
                description: Details related to the avatar of the organization.
                type:
                  - object
                  - "null"
                properties:
                  avatarType:
                    description: Type of avatar.
                    type:
                      - string
                      - "null"
                  avatarUuid:
                    description: UUID of the avatar.
                    type:
                      - "null"
                      - string
                  avatarUrl:
                    description: URL of the avatar image.
                    type:
                      - string
                      - "null"
              dateCreated:
                description: Date and time when the organization was created.
                type:
                  - string
                  - "null"
                format: date-time
              id:
                description: Unique identifier for the organization.
                type:
                  - string
                  - "null"
              isEarlyAdopter:
                description: Flag indicating if the organization is an early adopter.
                type:
                  - boolean
                  - "null"
              hasAuthProvider:
                description:
                  Flag indicating if an external authorization provider is
                  linked.
                type:
                  - boolean
                  - "null"
              links:
                description: Links related to the organization.
                type:
                  - object
                  - "null"
                properties:
                  organizationUrl:
                    description: URL of the organization.
                    type:
                      - string
                      - "null"
                  regionUrl:
                    description: URL related to the region of the organization.
                    type:
                      - string
                      - "null"
              name:
                description: Name of the organization.
                type:
                  - string
                  - "null"
              require2FA:
                description: Flag indicating if two-factor authentication is required.
                type:
                  - boolean
                  - "null"
              slug:
                description: Unique identifier associated with the organization.
                type:
                  - string
                  - "null"
              status:
                description: Status of the organization.
                type:
                  - object
                  - "null"
                properties:
                  id:
                    description: Unique identifier for the status.
                    type:
                      - string
                      - "null"
                  name:
                    description: Name of the status.
                    type:
                      - string
                      - "null"
              requireEmailVerification:
                description: Flag indicating if email verification is necessary.
                type:
                  - boolean
                  - "null"
              features:
                description: List of features enabled for the organization.
                type:
                  - array
                  - "null"
                items:
                  type:
                    - string
                    - "null"
          platform:
            description: The platform on which the project is running.
            type:
              - "null"
              - string
          slug:
            description: Unique slug associated with the project.
            type:
              - string
              - "null"
          status:
            description: Status of the project.
            type:
              - string
              - "null"
            enum:
              - active
              - disabled
              - pending_deletion
              - deletion_in_progress
          access:
            description: Information about access permissions for the project.
            type:
              - "null"
              - array
            items:
              type:
                - "null"
                - string
          firstTransactionEvent:
            description: Details about the first transaction event.
            type:
              - "null"
              - boolean
          hasMonitors:
            description: Flag indicating if monitors are set up for the project.
            type:
              - "null"
              - boolean
          hasProfiles:
            description: Flag indicating if profiles are available for the project.
            type:
              - "null"
              - boolean
          hasReplays:
            description: Flag indicating if replay functionality is enabled.
            type:
              - "null"
              - boolean
          hasSessions:
            description: Flag indicating if session tracking is active for the project.
            type:
              - "null"
              - boolean
          hasFeedbacks:
            description:
              Flag indicating if feedback functionality is available for
              the project.
            type:
              - "null"
              - boolean
          hasNewFeedbacks:
            description: Flag indicating if there are new feedback entries.
            type:
              - "null"
              - boolean
          hasCustomMetrics:
            description: Flag indicating if custom metrics are enabled for the project.
            type:
              - "null"
              - boolean
          hasMinifiedStackTrace:
            description: Flag indicating if minified stack trace feature is enabled.
            type:
              - "null"
              - boolean
  - type: DeclarativeStream
    $parameters:
      name: "project_detail"
    primary_key: "id"
    retriever:
      $ref: "#/definitions/retriever"
      record_selector:
        $ref: "#/definitions/selector"
      requester:
        $ref: "#/definitions/requester"
        path: "projects/{{config.organization}}/{{config.project}}/"
      paginator:
        type: NoPagination
    schema_loader:
      type: InlineSchemaLoader
      schema:
        $schema: http://json-schema.org/draft-07/schema#
        type: object
        properties:
          allowedDomains:
            description: Domains allowed to access the project.
            type:
              - array
              - "null"
            items:
              type:
                - string
                - "null"
          avatar:
            description: Project avatar information.
            type:
              - object
              - "null"
            properties:
              avatarType:
                description: Type of avatar.
                type:
                  - string
                  - "null"
              avatarUuid:
                description: UUID of the avatar.
                type:
                  - "null"
                  - string
              avatarUrl:
                description: URL of the avatar.
                type:
                  - "null"
                  - string
          color:
            description: Color associated with the project.
            type:
              - string
              - "null"
          dataScrubber:
            description: Settings for scrubbing data.
            type:
              - boolean
              - "null"
          dataScrubberDefaults:
            description: Default settings for data scrubbing.
            type:
              - boolean
              - "null"
          dateCreated:
            description: Date when the project was created.
            type:
              - string
              - "null"
          defaultEnvironment:
            description: Default environment for the project.
            type:
              - "null"
              - string
          digestsMaxDelay:
            description: Maximum delay for digests.
            type:
              - integer
              - "null"
          digestsMinDelay:
            description: Minimum delay for digests.
            type:
              - integer
              - "null"
          features:
            description: Features enabled for the project.
            type:
              - array
              - "null"
            items:
              type:
                - string
                - "null"
          firstEvent:
            description: Details of the first event in the project.
            type:
              - "null"
              - string
          hasAccess:
            description: Indicates if the user has access to the project.
            type:
              - boolean
              - "null"
          id:
            description: Unique identifier for the project.
            type:
              - string
              - "null"
          isBookmarked:
            description: Indicates if the project is bookmarked.
            type:
              - boolean
              - "null"
          isInternal:
            description: Indicates if the project is internal.
            type:
              - boolean
              - "null"
          isMember:
            description: Indicates if the user is a member of the project.
            type:
              - boolean
              - "null"
          isPublic:
            description: Indicates if the project is public.
            type:
              - boolean
              - "null"
          latestRelease:
            description: Information about the latest release of the project.
            type:
              - "null"
              - object
            properties:
              authors:
                description: Authors of the release.
                type:
                  - array
                  - "null"
                items:
                  description: Author information.
                  type:
                    - object
                    - "null"
                  properties:
                    name:
                      description: Name of the author.
                      type:
                        - string
                        - "null"
                    email:
                      description: Email of the author.
                      type:
                        - string
                        - "null"
              commitCount:
                description: Number of commits in the latest release.
                type:
                  - integer
                  - "null"
              data:
                description: Data related to the latest release.
                type:
                  - object
                  - "null"
              dateCreated:
                description: Date when the release was created.
                type:
                  - string
                  - "null"
              dateReleased:
                description: Date when the release was released.
                type:
                  - "null"
                  - string
              deployCount:
                description: Number of deploys for the latest release.
                type:
                  - integer
                  - "null"
              firstEvent:
                description: Details of first event in the latest release.
                type:
                  - "null"
                  - string
              lastCommit:
                description: Details of the last commit in the latest release.
                type:
                  - "null"
                  - object
              lastDeploy:
                description: Details of the last deploy for the latest release.
                type:
                  - "null"
                  - object
              lastEvent:
                description: Details of the last event in the latest release.
                type:
                  - "null"
                  - string
              newGroups:
                description: New groups added in the latest release.
                type:
                  - integer
                  - "null"
              owner:
                description: Owner of the latest release.
                type:
                  - "null"
                  - string
              projects:
                description: Projects associated with the latest release.
                type:
                  - array
                  - "null"
                items:
                  description: Project information.
                  type:
                    - object
                    - "null"
                  properties:
                    name:
                      description: Name of the project.
                      type:
                        - string
                        - "null"
                    slug:
                      description: Slug of the project.
                      type:
                        - string
                        - "null"
              ref:
                description: Reference related to the latest release.
                type:
                  - "null"
                  - string
              shortVersion:
                description: Short version of the latest release.
                type:
                  - string
                  - "null"
              url:
                description: URL related to the latest release.
                type:
                  - "null"
                  - string
              version:
                description: Version of the latest release.
                type:
                  - string
                  - "null"
          name:
            description: Name of the project.
            type:
              - string
              - "null"
          options:
            description: Options related to the project.
            type:
              - object
              - "null"
            properties:
              feedback:branding:
                description: Feedback branding options.
                type:
                  - boolean
                  - "null"
              filters:blacklisted_ips:
                description: Filters for blacklisted IPs.
                type:
                  - string
                  - "null"
              filters:error_messages:
                description: Filters for error messages.
                type:
                  - string
                  - "null"
              filters:releases:
                description: Filters for releases.
                type:
                  - string
                  - "null"
              sentry:csp_ignored_sources:
                description: Sentry specific CSP ignored sources.
                type:
                  - string
                  - "null"
              sentry:csp_ignored_sources_defaults:
                description: Default CSP ignored sources for Sentry.
                type:
                  - boolean
                  - "null"
              sentry:reprocessing_active:
                description: Flag indicating if reprocessing is active.
                type:
                  - boolean
                  - "null"
          organization:
            description: Organization information associated with the project.
            type:
              - object
              - "null"
            properties:
              avatar:
                description: Avatar for the organization.
                type:
                  - object
                  - "null"
                properties:
                  avatarType:
                    description: Type of avatar.
                    type:
                      - string
                      - "null"
                  avatarUuid:
                    description: UUID of the avatar.
                    type:
                      - "null"
                      - string
                  avatarUrl:
                    description: URL of the avatar.
                    type:
                      - "null"
                      - string
              dateCreated:
                description: Date when the organization was created.
                type:
                  - string
                  - "null"
                format: date-time
              id:
                description: Unique identifier for the organization.
                type:
                  - string
                  - "null"
              isEarlyAdopter:
                description: Indicates if the organization is an early adopter.
                type:
                  - boolean
                  - "null"
              name:
                description: Name of the organization.
                type:
                  - string
                  - "null"
              require2FA:
                description: Indicates if two-factor authentication is required.
                type:
                  - boolean
                  - "null"
              slug:
                description: Slug of the organization.
                type:
                  - string
                  - "null"
              status:
                description: Status of the organization.
                type:
                  - object
                  - "null"
                properties:
                  id:
                    description: ID of the status.
                    type:
                      - string
                      - "null"
                  name:
                    description: Name of the status.
                    type:
                      - string
                      - "null"
          platform:
            description: Platform of the project.
            type:
              - "null"
              - string
          platforms:
            description: Platforms supported by the project.
            type:
              - array
              - "null"
            items:
              type:
                - string
                - "null"
          plugins:
            description: Plugins installed for the project.
            type:
              - array
              - "null"
            items:
              description: Plugin information.
              type:
                - object
                - "null"
              properties:
                altIsSentryApp:
                  description: Alternative Sentry app flag.
                assets:
                  description: Assets related to the plugin.
                  type:
                    - array
                    - "null"
                  items:
                    type:
                      - string
                      - "null"
                author:
                  description: Author information for the plugin.
                  type:
                    - "null"
                    - object
                  additionalProperties: true
                  properties:
                    name:
                      description: Name of the author.
                      type:
                        - string
                        - "null"
                    url:
                      description: URL of the author.
                      type:
                        - string
                        - "null"
                canDisable:
                  description: Indicates if the plugin can be disabled.
                  type:
                    - boolean
                    - "null"
                contexts:
                  description: Contexts supported by the plugin.
                  type:
                    - array
                    - "null"
                  items:
                    type:
                      - string
                      - "null"
                description:
                  description: Description of the plugin.
                  type:
                    - string
                    - "null"
                deprecationDate:
                  description: Date of deprecation for the plugin.
                doc:
                  description: Documentation related to the plugin.
                  type:
                    - string
                    - "null"
                enabled:
                  description: Indicates if the plugin is enabled.
                  type:
                    - boolean
                    - "null"
                features:
                  description: Features supported by the plugin.
                  type:
                    - array
                    - "null"
                  items:
                    type:
                      - string
                      - "null"
                featureDescriptions:
                  description: Descriptions of features supported by the plugin.
                  type:
                    - array
                    - "null"
                  items:
                    type:
                      - object
                      - "null"
                    additionalProperties: true
                firstPartyAlternative:
                  description: First party alternative for the plugin.
                hasConfiguration:
                  description: Indicates if the plugin has configuration options.
                  type:
                    - boolean
                    - "null"
                id:
                  description: Unique identifier for the plugin.
                  type:
                    - string
                    - "null"
                isDeprecated:
                  description: Indicates if the plugin is deprecated.
                  type:
                    - boolean
                    - "null"
                isHidden:
                  description: Indicates if the plugin is hidden.
                  type:
                    - boolean
                    - "null"
                isTestable:
                  description: Indicates if the plugin is testable.
                  type:
                    - boolean
                    - "null"
                metadata:
                  description: Metadata associated with the plugin.
                  type:
                    - object
                    - "null"
                  additionalProperties: true
                name:
                  description: Name of the plugin.
                  type:
                    - string
                    - "null"
                resourceLinks:
                  description: Links related to the plugin.
                  type:
                    - "null"
                    - array
                  items:
                    description: Resource link information.
                    type:
                      - object
                      - "null"
                    additionalProperties: true
                    properties:
                      title:
                        description: Title of the resource link.
                        type:
                          - string
                          - "null"
                      url:
                        description: URL of the resource link.
                        type:
                          - string
                          - "null"
                shortName:
                  description: Short name of the plugin.
                  type:
                    - string
                    - "null"
                slug:
                  description: Slug of the plugin.
                  type:
                    - string
                    - "null"
                status:
                  description: Status of the plugin.
                  type:
                    - string
                    - "null"
                type:
                  description: Type of the plugin.
                  type:
                    - string
                    - "null"
                version:
                  description: Version of the plugin.
                  type:
                    - "null"
                    - string
          processingIssues:
            description: Issues related to event processing.
            type:
              - integer
              - "null"
          relayPiiConfig:
            description: Configuration for Relay PII.
            type:
              - "null"
              - string
          resolveAge:
            description: Age at which resolution occurs.
            type:
              - integer
              - "null"
          safeFields:
            description: Fields considered safe.
            type:
              - array
              - "null"
            items:
              type:
                - string
                - "null"
          scrapeJavaScript:
            description: JavaScript scraping settings.
            type:
              - boolean
              - "null"
          scrubIPAddresses:
            description: Settings for scrubbing IP addresses.
            type:
              - boolean
              - "null"
          securityToken:
            description: Security token for the project.
            type:
              - string
              - "null"
          securityTokenHeader:
            description: Header for the security token.
            type:
              - "null"
              - string
          sensitiveFields:
            description: Fields considered sensitive.
            type:
              - array
              - "null"
            items:
              type:
                - string
                - "null"
          slug:
            description: Slug of the project.
            type:
              - string
              - "null"
          status:
            description: Status of the project.
            type:
              - string
              - "null"
          storeCrashReports:
            description: Setting for storing crash reports.
            type:
              - "null"
              - boolean
          subjectPrefix:
            description: Prefix for subjects.
            type:
              - string
              - "null"
          subjectTemplate:
            description: Template for subjects.
            type:
              - string
              - "null"
          team:
            description: Team information associated with the project.
            type:
              - object
              - "null"
            properties:
              id:
                description: Unique identifier for the team.
                type:
                  - string
                  - "null"
              name:
                description: Name of the team.
                type:
                  - string
                  - "null"
              slug:
                description: Slug of the team.
                type:
                  - string
                  - "null"
          teams:
            description: Teams associated with the project.
            type:
              - array
              - "null"
            items:
              description: Team information.
              type:
                - object
                - "null"
              properties:
                id:
                  description: Unique identifier for the team.
                  type:
                    - string
                    - "null"
                name:
                  description: Name of the team.
                  type:
                    - string
                    - "null"
                slug:
                  description: Slug of the team.
                  type:
                    - string
                    - "null"
          verifySSL:
            description: Flag indicating SSL verification status.
            type:
              - boolean
              - "null"
          access:
            description: Access control settings for the project.
            type:
              - "null"
              - array
            items:
              type:
                - "null"
                - string
          builtinSymbolSources:
            description: Built-in symbol sources for the project.
            type:
              - "null"
              - array
            items:
              type:
                - "null"
                - string
          dynamicSamplingBiases:
            description: Biases for dynamic sampling.
            type:
              - "null"
              - array
            items:
              description: Item containing dynamic sampling bias information.
              type:
                - "null"
                - object
              properties:
                id:
                  description: Unique identifier for the dynamic sampling bias.
                  type:
                    - "null"
                    - string
                active:
                  description: Indicates if the dynamic sampling bias is active.
                  type:
                    - "null"
                    - boolean
          eventProcessing:
            description: Settings for event processing.
            type:
              - "null"
              - object
            properties:
              symbolicationDegraded:
                description: Flag for symbolication degradation.
                type:
                  - "null"
                  - boolean
          fingerprintingRules:
            description: Rules for fingerprinting.
            type:
              - "null"
              - string
          firstTransactionEvent:
            description: Details of the first transaction event in the project.
            type:
              - "null"
              - boolean
          groupingAutoUpdate:
            description: Auto-update settings for grouping.
            type:
              - "null"
              - boolean
          groupingConfig:
            description: Configuration settings for grouping.
            type:
              - "null"
              - string
          groupingEnhancements:
            description: Enhancements made to grouping in the project.
            type:
              - "null"
              - string
          groupingEnhancementsBase:
            description: Base enhancements for grouping in the project.
            type:
              - "null"
              - string
          hasMinifiedStackTrace:
            description: Indicates if minified stack trace is available.
            type:
              - "null"
              - boolean
          hasMonitors:
            description: Indicates if monitoring features are available.
            type:
              - "null"
              - boolean
          hasProfiles:
            description: Indicates if profiles are available.
            type:
              - "null"
              - boolean
          hasReplays:
            description: Indicates if replay functionality is available.
            type:
              - "null"
              - boolean
          hasSessions:
            description: Indicates if session management features are available.
            type:
              - "null"
              - boolean
          hasFeedbacks:
            description: Indicates if feedback functionality is available.
            type:
              - "null"
              - boolean
          hasNewFeedbacks:
            description: Indicates if new feedbacks are available.
            type:
              - "null"
              - boolean
          hasCustomMetrics:
            description: Indicates if custom metrics are available.
            type:
              - "null"
              - boolean
          recapServerUrl:
            description: URL of the recap server.
            type:
              - "null"
              - string
          secondaryGroupingConfig:
            description: Secondary grouping configuration.
            type:
              - "null"
              - string
          secondaryGroupingExpiry:
            description: Expiry settings for secondary grouping.
            type:
              - "null"
              - integer
          symbolSources:
            description: Sources of symbol information.
            type:
              - "null"
              - string
          stats:
            description: Statistics related to the project.
          transactionStats:
            description: Statistics related to transactions.
          sessionStats:
            description: Statistics related to session management.
check:
  type: CheckStream
  stream_names: ["project_detail"]<|MERGE_RESOLUTION|>--- conflicted
+++ resolved
@@ -29,8 +29,6 @@
       stop_condition: "{{ headers.link.next.results != 'true' }}"
   retriever:
     type: SimpleRetriever
-<<<<<<< HEAD
-=======
     requester:
       $ref: "#/definitions/requester"
     record_selector:
@@ -74,7 +72,79 @@
       $ref: "#/definitions/retriever_with_filter"
     incremental_sync:
       $ref: "#/definitions/incremental_sync"
->>>>>>> 48930e49
+
+  # Stream Events https://docs.sentry.io/api/events/list-a-projects-error-events/
+  events:
+    type: DeclarativeStream
+    $parameters:
+      name: "events"
+      primary_key: "id"
+      path: "projects/{{ config['organization'] }}/{{ config['project'] }}/events/"
+      cursor_field: "dateCreated"
+    retriever:
+      type: SimpleRetriever
+      requester:
+        $ref: "#/definitions/requester"
+        request_parameters:
+          full: "true"
+      record_selector:
+        $ref: "#/definitions/record_selector"
+        record_filter:
+          condition: "{{ record[parameters['cursor_field']] > stream_state.get(parameters['cursor_field'], '') }}"
+      paginator:
+        $ref: "#/definitions/paginator"
+    incremental_sync:
+      $ref: "#/definitions/incremental_sync"
+
+  # Stream Issues https://docs.sentry.io/api/events/list-a-projects-issues/
+  issues:
+    type: DeclarativeStream
+    $parameters:
+      name: "issues"
+      primary_key: "id"
+      path: "projects/{{ config['organization'] }}/{{ config['project'] }}/issues/"
+      cursor_field: "lastSeen"
+    retriever:
+      type: SimpleRetriever
+      requester:
+        $ref: "#/definitions/requester"
+        request_parameters:
+          query: "lastSeen:>{{ stream_state.get(parameters['cursor_field']) or '1900-01-01T00:00:00.0Z' if stream_state else '1900-01-01T00:00:00.0Z' }}"
+      record_selector:
+        $ref: "#/definitions/record_selector"
+      paginator:
+        $ref: "#/definitions/paginator"
+    incremental_sync:
+      $ref: "#/definitions/incremental_sync"
+
+  # Stream Projects https://docs.sentry.io/api/projects/list-your-projects/
+  projects:
+    type: DeclarativeStream
+    $ref: "#/definitions/base_stream_incremental"
+    $parameters:
+      name: "projects"
+      primary_key: "id"
+      path: "projects/"
+      cursor_field: "dateCreated"
+
+  # Stream Project Detail https://docs.sentry.io/api/projects/retrieve-a-project/
+  project_detail:
+    type: DeclarativeStream
+    $ref: "#/definitions/base_stream_full_refresh"
+    $parameters:
+      name: "project_detail"
+      primary_key: "id"
+      path: "projects/{{ config['organization'] }}/{{ config['project'] }}/"
+
+  # Stream Releases https://docs.sentry.io/api/projects/retrieve-a-project/
+  releases:
+    type: DeclarativeStream
+    $ref: "#/definitions/base_stream_incremental"
+    $parameters:
+      name: "releases"
+      primary_key: "id"
+      path: "organizations/{{ config['organization'] }}/releases/"
+      cursor_field: "dateCreated"
 
 streams:
   - type: DeclarativeStream
