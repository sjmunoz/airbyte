[build-system]
requires = [ "poetry-core>=1.0.0",]
build-backend = "poetry.core.masonry.api"

[tool.poetry]
<<<<<<< HEAD
version = "1.7.3"
=======
version = "1.7.4"
>>>>>>> 833ac28c
name = "source-github"
description = "Source implementation for GitHub."
authors = [ "Airbyte <contact@airbyte.io>",]
license = "MIT"
readme = "README.md"
documentation = "https://docs.airbyte.com/integrations/sources/github"
homepage = "https://airbyte.com"
repository = "https://github.com/airbytehq/airbyte"
[[tool.poetry.packages]]
include = "source_github"

[tool.poetry.dependencies]
python = "^3.9,<3.12"
airbyte-cdk = "0.80.0"
sgqlc = "==16.3"

[tool.poetry.scripts]
source-github = "source_github.run:run"

[tool.poetry.group.dev.dependencies]
requests-mock = "^1.9.3"
freezegun = "^1.2"
pytest-mock = "^3.6.1"
pytest = "^6.2"
responses = "^0.23.1"<|MERGE_RESOLUTION|>--- conflicted
+++ resolved
@@ -3,11 +3,7 @@
 build-backend = "poetry.core.masonry.api"
 
 [tool.poetry]
-<<<<<<< HEAD
-version = "1.7.3"
-=======
 version = "1.7.4"
->>>>>>> 833ac28c
 name = "source-github"
 description = "Source implementation for GitHub."
 authors = [ "Airbyte <contact@airbyte.io>",]
