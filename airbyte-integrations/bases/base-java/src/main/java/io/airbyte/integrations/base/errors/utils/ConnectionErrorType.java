--- conflicted
+++ resolved
@@ -12,13 +12,9 @@
   INCORRECT_HOST_OR_PORT("Incorrect host or port"),
   INCORRECT_HOST_OR_PORT_OR_DATABASE("Some of provided parameters are incorrect: host, port or database name"),
   INCORRECT_USERNAME_OR_HOST("Incorrect username or host"),
-<<<<<<< HEAD
-  INCORRECT_USERNAME_OR_PASSWORD_OR_DATABASE("Incorrect username or host or password"),
   INCORRECT_USERNAME_OR_PASSWORD_OR_DATABASE_OR_USER_ACCESS_DENIED("Some of provided parameters are incorrect: username, password, database name or user access denied"),
-=======
   INCORRECT_USERNAME_OR_PASSWORD_OR_DATABASE("Some of provided parameters are incorrect: username, password or database name"),
   INCORRECT_CLUSTER("Incorrect cluster"),
->>>>>>> 13ed6d93
   INCORRECT_DB_NAME("Incorrect data base name"),
   INCORRECT_DB_NAME_OR_USER_ACCESS_DENIED("Incorrect data base name or user access denied"),
   INCORRECT_SCHEMA_NAME("Incorrect schema name"),
