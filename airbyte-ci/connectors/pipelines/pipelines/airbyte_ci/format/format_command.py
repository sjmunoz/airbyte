--- conflicted
+++ resolved
@@ -78,11 +78,7 @@
 
     def get_dir_to_format(self, dagger_client) -> dagger.Directory:
         """Get a directory with all the source code to format according to the file_filter.
-<<<<<<< HEAD
-        We mount the the files to format in a git container and remove all gitignored files.
-=======
         We mount the files to format in a git container and remove all gitignored files.
->>>>>>> 4feef2e5
         It ensures we're not formatting files that are gitignored.
 
         Args:
