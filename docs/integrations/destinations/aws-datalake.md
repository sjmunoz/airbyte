# AWS Datalake

This page contains the setup guide and reference information for the AWS Datalake destination
connector.

The AWS Datalake destination connector allows you to sync data to AWS. It will write data as JSON
files in S3 and will make it available through a
[Lake Formation Governed Table](https://docs.aws.amazon.com/lake-formation/latest/dg/governed-tables.html)
in the Glue Data Catalog so that the data is available throughout other AWS services such as Athena,
Glue jobs, EMR, Redshift, etc.

## Prerequisites

To use this destination connector, you will need:

- An AWS account
- An S3 bucket where the data will be written
- An AWS Lake Formation database where tables will be created (one per stream)
- AWS credentials in the form of either the pair Access key ID / Secret key ID or a role with the
  following permissions:

  - Writing objects in the S3 bucket
  - Updating of the Lake Formation database

Please check the Setup guide below if you need guidance creating those.

## Setup guide

You should now have all the requirements needed to configure AWS Datalake as a destination in the
UI. You'll need the following information to configure the destination:

- Aws Account Id : The account ID of your AWS account. You will find the instructions to setup a new
  AWS account
  [here](https://aws.amazon.com/premiumsupport/knowledge-center/create-and-activate-aws-account/).
- Aws Region : The region in which your resources are deployed
- Authentication mode : The AWS Datalake connector lets you authenticate with either a user or a
  role. In both case, you will have to make sure that appropriate policies are in place. Select
  "ROLE" if you are using a role, "USER" if using a user with Access key / Secret Access key.
- Target Role Arn : The name of the role, if "Authentication mode" was "ROLE". You will find the
  instructions to create a new role
  [here](https://docs.aws.amazon.com/IAM/latest/UserGuide/id_roles_create_for-service.html).
- Access Key Id : The Access Key ID of the user if "Authentication mode" was "USER". You will find
  the instructions to create a new user
  [here](https://docs.aws.amazon.com/IAM/latest/UserGuide/id_users_create.html). Make sure to select
  "Programmatic Access" so that you get secret access keys.
- Secret Access Key : The Secret Access Key ID of the user if "Authentication mode" was "USER"
- S3 Bucket Name : The bucket in which the data will be written. You will find the instructions to
  create a new S3 bucket
  [here](https://docs.aws.amazon.com/AmazonS3/latest/userguide/create-bucket-overview.html).
- Target S3 Bucket Prefix : A prefix to prepend to the file name when writing to the bucket
- Database : The database in which the tables will be created. You will find the instructions to
  create a new Lakeformation Database
  [here](https://docs.aws.amazon.com/lake-formation/latest/dg/creating-database.html).

**Assigning proper permissions**

The policy used by the user or the role must have access to the following services:

- AWS Lake Formation
- AWS Glue
- AWS S3

You can use [the AWS policy generator](https://awspolicygen.s3.amazonaws.com/policygen.html) to help
you generate an appropriate policy.

Please also make sure that the role or user you will use has appropriate permissions on the database
in AWS Lakeformation. You will find more information about Lake Formation permissions in the
[AWS Lake Formation Developer Guide](https://docs.aws.amazon.com/lake-formation/latest/dg/lake-formation-permissions.html).

## Supported sync modes

| Feature                   | Supported?\(Yes/No\) | Notes |
| :------------------------ | :------------------- | :---- |
| Full Refresh Sync         | Yes                  |       |
| Incremental - Append Sync | Yes                  |       |
| Namespaces                | No                   |       |

## Data type map

The Glue tables will be created with schema information provided by the source, i.e : You will find
the same columns and types in the destination table as in the source except for the following types
which will be translated for compatibility with the Glue Data Catalog:

| Type in the source | Type in the destination |
| :----------------- | :---------------------- |
| number             | float                   |
| integer            | int                     |

## Changelog

| Version | Date       | Pull Request                                               | Subject                                              |
| :------ | :--------- | :--------------------------------------------------------- | :--------------------------------------------------- |
<<<<<<< HEAD
| 0.1.8 | 2024-05-20 | [38259](https://github.com/airbytehq/airbyte/pull/38259) | Replace AirbyteLogger with logging.Logger |
=======
| 0.1.8 | 2024-05-20 | [38413](https://github.com/airbytehq/airbyte/pull/38413) | [autopull] base image + poetry + up_to_date |
>>>>>>> 18fb4c5e
| `0.1.7` | 2024-04-29 | [#33853](https://github.com/airbytehq/airbyte/pull/33853)  | Enable STS Role Credential Refresh for Long Sync     |
| `0.1.6` | 2024-03-22 | [#36386](https://github.com/airbytehq/airbyte/pull/36386)  | Support new state message protocol                   |
| `0.1.5` | 2024-01-03 | [#33924](https://github.com/airbytehq/airbyte/pull/33924)  | Add new ap-southeast-3 AWS region                    |
| `0.1.4` | 2023-10-25 | [\#29221](https://github.com/airbytehq/airbyte/pull/29221) | Upgrade AWSWrangler                                  |
| `0.1.3` | 2023-03-28 | [\#24642](https://github.com/airbytehq/airbyte/pull/24642) | Prefer airbyte type for complex types when available |
| `0.1.2` | 2022-09-26 | [\#17193](https://github.com/airbytehq/airbyte/pull/17193) | Fix schema keyerror and add parquet support          |
| `0.1.1` | 2022-04-20 | [\#11811](https://github.com/airbytehq/airbyte/pull/11811) | Fix name of required param in specification          |
| `0.1.0` | 2022-03-29 | [\#10760](https://github.com/airbytehq/airbyte/pull/10760) | Initial release                                      |<|MERGE_RESOLUTION|>--- conflicted
+++ resolved
@@ -90,11 +90,8 @@
 
 | Version | Date       | Pull Request                                               | Subject                                              |
 | :------ | :--------- | :--------------------------------------------------------- | :--------------------------------------------------- |
-<<<<<<< HEAD
-| 0.1.8 | 2024-05-20 | [38259](https://github.com/airbytehq/airbyte/pull/38259) | Replace AirbyteLogger with logging.Logger |
-=======
+| 0.1.9 | 2024-05-21 | [38259](https://github.com/airbytehq/airbyte/pull/38259) | Replace AirbyteLogger with logging.Logger |
 | 0.1.8 | 2024-05-20 | [38413](https://github.com/airbytehq/airbyte/pull/38413) | [autopull] base image + poetry + up_to_date |
->>>>>>> 18fb4c5e
 | `0.1.7` | 2024-04-29 | [#33853](https://github.com/airbytehq/airbyte/pull/33853)  | Enable STS Role Credential Refresh for Long Sync     |
 | `0.1.6` | 2024-03-22 | [#36386](https://github.com/airbytehq/airbyte/pull/36386)  | Support new state message protocol                   |
 | `0.1.5` | 2024-01-03 | [#33924](https://github.com/airbytehq/airbyte/pull/33924)  | Add new ap-southeast-3 AWS region                    |
