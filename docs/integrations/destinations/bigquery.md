--- conflicted
+++ resolved
@@ -219,12 +219,8 @@
 ## Changelog
 
 | Version | Date       | Pull Request                                               | Subject                                                                                                                                                         |
-<<<<<<< HEAD
-| :------ | :--------- | :--------------------------------------------------------- | :-------------------------------------------------------------------------------------------------------------------------------------------------------------- |
-=======
 |:--------|:-----------|:-----------------------------------------------------------|:----------------------------------------------------------------------------------------------------------------------------------------------------------------|
 | 2.6.1   | 2024-05-29 | [38770](https://github.com/airbytehq/airbyte/pull/38770)   | Internal code change (switch to CDK artifact)                                                                                                                   |
->>>>>>> 2d194fa3
 | 2.6.0   | 2024-05-28 | [38359](https://github.com/airbytehq/airbyte/pull/38359)   | Propagate airbyte_meta from sources; add generation_id column                                                                                                   |
 | 2.5.1   | 2024-05-22 | [38591](https://github.com/airbytehq/airbyte/pull/38591)   | Bugfix to include forward-slash when cleaning up stage                                                                                                          |
 | 2.5.0   | 2024-05-22 | [38132](https://github.com/airbytehq/airbyte/pull/38132)   | Major rewrite of existing code, Adapting to CDK changes introduced in [38107](https://github.com/airbytehq/airbyte/pull/38107)                                  |
