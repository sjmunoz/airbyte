# Orb

## Overview

The Orb source supports both Full Refresh and Incremental syncs. For incremental syncs, this source
will only read and output new records based on their `created_at` timestamp.

### Output schema

This Source is capable of syncing the following core resources, each of which has a separate Stream. Note that all of the streams are incremental:

- [Subscriptions](https://docs.withorb.com/reference/list-subscriptions)
- [Plans](https://docs.withorb.com/reference/list-plans)
- [Customers](https://docs.withorb.com/reference/list-customers)
- [Credits Ledger Entries](https://docs.withorb.com/reference/fetch-customer-credits-ledger)
- [Subscription Usage](https://docs.withorb.com/reference/fetch-subscription-usage)

As a caveat, the Credits Ledger Entries must read all Customers for an incremental sync, but will only incrementally return new ledger entries for each customers.

Similarily, the Subscription Usage stream must read all Subscriptions for an incremental sync (and all Plans if using the optional `subscription_usage_grouping_key`), but will only incrementally return new usage entries for each subscription.

### Note on Incremental Syncs

The Orb API does not allow querying objects based on an `updated_at` time. Therefore, this connector uses the `created_at` field (or the `timeframe_start` field in the Subscription Usage stream) to query for new data since the last sync.

In order to capture data that has been updated after creation, please run a periodic Full Refresh.

### Features

| Feature                   | Supported? |
| :------------------------ | :--------- |
| Full Refresh Sync         | Yes        |
| Incremental - Append Sync | Yes        |
| Incremental - Dedupe Sync | Yes        |
| SSL connection            | Yes        |

### Performance considerations

The Orb connector should not run into Orb API limitations under normal usage. Please [create an issue](https://github.com/airbytehq/airbyte/issues) if you see any rate limit issues that are not automatically retried successfully.

:::warning
The `credit_ledger_entries` stream will now include `events` data. This upgrade uses the `created_at` timestamps from the `credits` to establish a 30-day timeframe, with the earliest `created_at` as the starting point. This restriction is set by the Orb API.
:::

:::info
If you are using the `start_date` and `end_date` parameter with the `credit_ledger_entries` stream it will sync all customers created during the that time window. It isn't possible to query data directly to `credit_ledger_entries`. The connector need to retrieve data from customers first to ingest the credit data.
:::

## Getting started

### Requirements

- Orb Account
- Orb API Key

### Setup guide

Please reach out to the Orb team at [team@withorb.com](mailto:team@withorb.com) to request
an Orb Account and API Key.

## Changelog

<<<<<<< HEAD
| Version | Date       | Pull Request                                             | Subject |
| --- |------------|----------------------------------------------------------| --- |
| 1.3.0 | 2024-03-25 | [](https://github.com/airbytehq/airbyte/pull/) | Migrate to Low Code
| 1.2.0 | 2024-03-19 | [x](https://github.com/airbytehq/airbyte/pull/x)         | Expose `end_date`parameter |
| 1.1.2 | 2024-03-13 | [x](https://github.com/airbytehq/airbyte/pull/x)         | Fix window to 30 days for events query timesframe start and query |
| 1.1.1 | 2024-02-07 | [35005](https://github.com/airbytehq/airbyte/pull/35005) | Pass timeframe_start, timeframe_end to events query |
| 1.1.0 | 2023-03-03 | [24567](https://github.com/airbytehq/airbyte/pull/24567) | Add Invoices incremental stream merged from [#24737](https://github.com/airbytehq/airbyte/pull/24737) |
| 1.0.0 | 2023-02-02 | [21951](https://github.com/airbytehq/airbyte/pull/21951) | Add SubscriptionUsage stream, and made `start_date` a required field |
| 0.1.4 | 2022-10-07 | [17761](https://github.com/airbytehq/airbyte/pull/17761) | Fix bug with enriching ledger entries with multiple credit blocks |
| 0.1.3 | 2022-08-26 | [16017](https://github.com/airbytehq/airbyte/pull/16017) | Add credit block id to ledger entries |
| 0.1.2 | 2022-04-20 | [11528](https://github.com/airbytehq/airbyte/pull/11528) | Add cost basis to ledger entries, update expiration date, sync only committed entries |
| 0.1.1 | 2022-03-03 | [10839](https://github.com/airbytehq/airbyte/pull/10839) | Support ledger entries with numeric properties + schema fixes |
| 0.1.0 | 2022-02-01 |                                                          | New Source: Orb |
| :--- | :---       | :---                                                     | :--- |
=======
| Version | Date       | Pull Request                                             | Subject                                                                                               |
| ------- | ---------- | -------------------------------------------------------- | ----------------------------------------------------------------------------------------------------- |
| 1.2.2   | 2024-04-19 | [37211](https://github.com/airbytehq/airbyte/pull/37211) | Updating to 0.80.0 CDK                                                                                |
| 1.2.1   | 2024-04-12 | [37211](https://github.com/airbytehq/airbyte/pull/37211) | schema descriptions                                                                                   |
| 1.2.0   | 2024-03-19 | [x](https://github.com/airbytehq/airbyte/pull/x)         | Expose `end_date`parameter                                                                            |
| 1.1.2   | 2024-03-13 | [x](https://github.com/airbytehq/airbyte/pull/x)         | Fix window to 30 days for events query timesframe start and query                                     |
| 1.1.1   | 2024-02-07 | [35005](https://github.com/airbytehq/airbyte/pull/35005) | Pass timeframe_start, timeframe_end to events query                                                   |
| 1.1.0   | 2023-03-03 | [24567](https://github.com/airbytehq/airbyte/pull/24567) | Add Invoices incremental stream merged from [#24737](https://github.com/airbytehq/airbyte/pull/24737) |
| 1.0.0   | 2023-02-02 | [21951](https://github.com/airbytehq/airbyte/pull/21951) | Add SubscriptionUsage stream, and made `start_date` a required field                                  |
| 0.1.4   | 2022-10-07 | [17761](https://github.com/airbytehq/airbyte/pull/17761) | Fix bug with enriching ledger entries with multiple credit blocks                                     |
| 0.1.3   | 2022-08-26 | [16017](https://github.com/airbytehq/airbyte/pull/16017) | Add credit block id to ledger entries                                                                 |
| 0.1.2   | 2022-04-20 | [11528](https://github.com/airbytehq/airbyte/pull/11528) | Add cost basis to ledger entries, update expiration date, sync only committed entries                 |
| 0.1.1   | 2022-03-03 | [10839](https://github.com/airbytehq/airbyte/pull/10839) | Support ledger entries with numeric properties + schema fixes                                         |
| 0.1.0   | 2022-02-01 |                                                          | New Source: Orb                                                                                       |
| :---    | :---       | :---                                                     | :---                                                                                                  |
>>>>>>> ef0ecc3f
<|MERGE_RESOLUTION|>--- conflicted
+++ resolved
@@ -60,24 +60,9 @@
 
 ## Changelog
 
-<<<<<<< HEAD
-| Version | Date       | Pull Request                                             | Subject |
-| --- |------------|----------------------------------------------------------| --- |
-| 1.3.0 | 2024-03-25 | [](https://github.com/airbytehq/airbyte/pull/) | Migrate to Low Code
-| 1.2.0 | 2024-03-19 | [x](https://github.com/airbytehq/airbyte/pull/x)         | Expose `end_date`parameter |
-| 1.1.2 | 2024-03-13 | [x](https://github.com/airbytehq/airbyte/pull/x)         | Fix window to 30 days for events query timesframe start and query |
-| 1.1.1 | 2024-02-07 | [35005](https://github.com/airbytehq/airbyte/pull/35005) | Pass timeframe_start, timeframe_end to events query |
-| 1.1.0 | 2023-03-03 | [24567](https://github.com/airbytehq/airbyte/pull/24567) | Add Invoices incremental stream merged from [#24737](https://github.com/airbytehq/airbyte/pull/24737) |
-| 1.0.0 | 2023-02-02 | [21951](https://github.com/airbytehq/airbyte/pull/21951) | Add SubscriptionUsage stream, and made `start_date` a required field |
-| 0.1.4 | 2022-10-07 | [17761](https://github.com/airbytehq/airbyte/pull/17761) | Fix bug with enriching ledger entries with multiple credit blocks |
-| 0.1.3 | 2022-08-26 | [16017](https://github.com/airbytehq/airbyte/pull/16017) | Add credit block id to ledger entries |
-| 0.1.2 | 2022-04-20 | [11528](https://github.com/airbytehq/airbyte/pull/11528) | Add cost basis to ledger entries, update expiration date, sync only committed entries |
-| 0.1.1 | 2022-03-03 | [10839](https://github.com/airbytehq/airbyte/pull/10839) | Support ledger entries with numeric properties + schema fixes |
-| 0.1.0 | 2022-02-01 |                                                          | New Source: Orb |
-| :--- | :---       | :---                                                     | :--- |
-=======
 | Version | Date       | Pull Request                                             | Subject                                                                                               |
 | ------- | ---------- | -------------------------------------------------------- | ----------------------------------------------------------------------------------------------------- |
+| 1.3.0   | 2024-03-25 | [37648](https://github.com/airbytehq/airbyte/pull/37648) | Migrate to Low Code                                                                                   |
 | 1.2.2   | 2024-04-19 | [37211](https://github.com/airbytehq/airbyte/pull/37211) | Updating to 0.80.0 CDK                                                                                |
 | 1.2.1   | 2024-04-12 | [37211](https://github.com/airbytehq/airbyte/pull/37211) | schema descriptions                                                                                   |
 | 1.2.0   | 2024-03-19 | [x](https://github.com/airbytehq/airbyte/pull/x)         | Expose `end_date`parameter                                                                            |
@@ -90,5 +75,4 @@
 | 0.1.2   | 2022-04-20 | [11528](https://github.com/airbytehq/airbyte/pull/11528) | Add cost basis to ledger entries, update expiration date, sync only committed entries                 |
 | 0.1.1   | 2022-03-03 | [10839](https://github.com/airbytehq/airbyte/pull/10839) | Support ledger entries with numeric properties + schema fixes                                         |
 | 0.1.0   | 2022-02-01 |                                                          | New Source: Orb                                                                                       |
-| :---    | :---       | :---                                                     | :---                                                                                                  |
->>>>>>> ef0ecc3f
+| :---    | :---       | :---                                                     | :---                                                                                                  |