# Chargebee

This page contains the setup guide and reference information for the Chargebee source connector.

## Prerequisites

To set up the Chargebee source connector, you'll need the [Chargebee API key](https://apidocs.chargebee.com/docs/api?prod_cat_ver=2#api_authentication) and the [Product Catalog version](https://apidocs.chargebee.com/docs/api?prod_cat_ver=2).

## Set up the Chargebee connector in Airbyte

1. [Log into your Airbyte Cloud](https://cloud.airbyte.io/workspaces) account or navigate to the Airbyte Open Source dashboard.
2. Click **Sources** and then click **+ New source**.
3. On the Set up the source page, select **Chargebee** from the Source type dropdown.
4. Enter the name for the Chargebee connector.
5. For **Site**, enter the site prefix for your Chargebee instance.
6. For **Start Date**, enter the date in YYYY-MM-DDTHH:mm:ssZ format. The data added on and after this date will be replicated.
7. For **API Key**, enter the [Chargebee API key](https://apidocs.chargebee.com/docs/api?prod_cat_ver=2#api_authentication).
8. For **Product Catalog**, enter the Chargebee [Product Catalog version](https://apidocs.chargebee.com/docs/api?prod_cat_ver=2).
9. Click **Set up source**.

## Supported sync modes

The Chargebee source connector supports the following [sync modes](https://docs.airbyte.com/cloud/core-concepts#connection-sync-modes):

* [Full Refresh - Overwrite](https://docs.airbyte.com/understanding-airbyte/glossary#full-refresh-sync)
* [Full Refresh - Append](https://docs.airbyte.com/understanding-airbyte/connections/full-refresh-append)
* [Incremental - Append](https://docs.airbyte.com/understanding-airbyte/connections/incremental-append)

## Supported Streams

* [Subscriptions](https://apidocs.chargebee.com/docs/api/subscriptions?prod_cat_ver=2#list_subscriptions)
* [Customers](https://apidocs.chargebee.com/docs/api/customers?prod_cat_ver=2#list_customers)
* [Invoices](https://apidocs.chargebee.com/docs/api/invoices?prod_cat_ver=2#list_invoices)
* [Orders](https://apidocs.chargebee.com/docs/api/orders?prod_cat_ver=2#list_orders)
* [Plans](https://apidocs.chargebee.com/docs/api/plans?prod_cat_ver=1&lang=curl#list_plans)
* [Addons](https://apidocs.chargebee.com/docs/api/addons?prod_cat_ver=1&lang=curl#list_addons)
* [Items](https://apidocs.chargebee.com/docs/api/items?prod_cat_ver=2#list_items)
* [Item Prices](https://apidocs.chargebee.com/docs/api/item_prices?prod_cat_ver=2#list_item_prices)
* [Attached Items](https://apidocs.chargebee.com/docs/api/attached_items?prod_cat_ver=2#list_attached_items)

Some streams are available only for specific on Product Catalog versions:

1. Available in `Product Catalog 1.0` and `Product Catalog 2.0`:
   * Customers
   * Events
   * Invoices
   * Credit Notes
   * Orders
   * Coupons
   * Subscriptions
   * Transactions
2. Available only in `Product Catalog 1.0`:
   * Plans
   * Addons
3. Available only in `Product Catalog 2.0`:
   * Items
   * Item Prices
   * Attached Items

Note that except the `Attached Items` stream, all the streams listed above are incremental streams, which means they:

* Read only new records
* Output only new records

The `Attached Items` stream is also incremental but it reads _all_ records and outputs only new records, which is why syncing the `Attached Items` stream, even in incremental mode, is expensive in terms of your Chargebee API quota. 

Generally speaking, it incurs a number of API calls equal to the total number of attached items in your chargebee instance divided by 100, regardless of how many `AttachedItems` were actually changed or synced in a particular sync job.

## Performance considerations

The Chargebee connector should not run into [Chargebee API](https://apidocs.chargebee.com/docs/api?prod_cat_ver=2#api_rate_limits) limitations under normal usage. [Create an issue](https://github.com/airbytehq/airbyte/issues) if you encounter any rate limit issues that are not automatically retried successfully.

## Changelog

<<<<<<< HEAD
| Version | Date       | Pull Request | Subject                                                                                                                     |
|:--------|:-----------| :--- |:----------------------------------------------------------------------------------------------------------------------------|
| 0.1.17  | 2023-02-15 | [23076](https://github.com/airbytehq/airbyte/pull/23076) | Specified date formatting in specification |
| 0.1.16  | 2022-10-06 | [17661](https://github.com/airbytehq/airbyte/pull/17661) | Make `transaction` stream to be consistent with `S3` by using type transformer |
| 0.1.15  | 2022-09-28 | [17304](https://github.com/airbytehq/airbyte/pull/17304) | Migrate to per-stream state.                                                                                                |
| 0.1.14  | 2022-09-23 | [17056](https://github.com/airbytehq/airbyte/pull/17056) | Add "custom fields" to the relevant Chargebee source data streams                                                           |
| 0.1.13  | 2022-08-18 | [15743](https://github.com/airbytehq/airbyte/pull/15743) | Fix transaction `exchange_rate` field type                                                                                  |
| 0.1.12  | 2022-07-13 | [14672](https://github.com/airbytehq/airbyte/pull/14672) | Fix transaction sort by                                                                                                     |
| 0.1.11  | 2022-03-03 | [10827](https://github.com/airbytehq/airbyte/pull/10827) | Fix Credit Note stream                                                                                                      |
| 0.1.10  | 2022-03-02 | [10795](https://github.com/airbytehq/airbyte/pull/10795) | Add support for Credit Note stream                                                                                          |
| 0.1.9   | 2022-0224  | [10312](https://github.com/airbytehq/airbyte/pull/10312) | Add support for Transaction Stream                                                                                          |
| 0.1.8   | 2022-02-22 | [10366](https://github.com/airbytehq/airbyte/pull/10366) | Fix broken `coupon` stream + add unit tests                                                                                 |
| 0.1.7   | 2022-02-14 | [10269](https://github.com/airbytehq/airbyte/pull/10269) | Add support for Coupon stream                                                                                               |
| 0.1.6   | 2022-02-10 | [10143](https://github.com/airbytehq/airbyte/pull/10143) | Add support for Event stream                                                                                                |
| 0.1.5   | 2021-12-23 | [8434](https://github.com/airbytehq/airbyte/pull/8434) | Update fields in source-connectors specifications                                                                           |
| 0.1.4   | 2021-09-27 | [6454](https://github.com/airbytehq/airbyte/pull/6454) | Fix examples in spec file                                                                                                   |
| 0.1.3   | 2021-08-17 | [5421](https://github.com/airbytehq/airbyte/pull/5421) | Add support for "Product Catalog 2.0" specific streams: `Items`, `Item prices` and `Attached Items`                         |
| 0.1.2   | 2021-07-30 | [5067](https://github.com/airbytehq/airbyte/pull/5067) | Prepare connector for publishing                                                                                            |
| 0.1.1   | 2021-07-07 | [4539](https://github.com/airbytehq/airbyte/pull/4539) | Add entrypoint and bump version for connector                                                                               |
| 0.1.0   | 2021-06-30 | [3410](https://github.com/airbytehq/airbyte/pull/3410) | New Source: Chargebee                                                                                                       |
=======
| Version | Date       | Pull Request                                             | Subject                                                                                             |
|:--------|:-----------|:---------------------------------------------------------|:----------------------------------------------------------------------------------------------------|
| 0.2.2   | 2023-02-17 | [21688](https://github.com/airbytehq/airbyte/pull/21688) | Migrate to CDK beta 0.29; fix schemas                                                               |
| 0.2.1   | 2023-02-17 | [23207](https://github.com/airbytehq/airbyte/pull/23207) | Edited stream schemas to get rid of unnecessary `enum`                                              |
| 0.2.0   | 2023-01-21 | [21688](https://github.com/airbytehq/airbyte/pull/21688) | Migrate to YAML; add new streams                                                                    |
| 0.1.16  | 2022-10-06 | [17661](https://github.com/airbytehq/airbyte/pull/17661) | Make `transaction` stream to be consistent with `S3` by using type transformer                      |
| 0.1.15  | 2022-09-28 | [17304](https://github.com/airbytehq/airbyte/pull/17304) | Migrate to per-stream state.                                                                        |
| 0.1.14  | 2022-09-23 | [17056](https://github.com/airbytehq/airbyte/pull/17056) | Add "custom fields" to the relevant Chargebee source data streams                                   |
| 0.1.13  | 2022-08-18 | [15743](https://github.com/airbytehq/airbyte/pull/15743) | Fix transaction `exchange_rate` field type                                                          |
| 0.1.12  | 2022-07-13 | [14672](https://github.com/airbytehq/airbyte/pull/14672) | Fix transaction sort by                                                                             |
| 0.1.11  | 2022-03-03 | [10827](https://github.com/airbytehq/airbyte/pull/10827) | Fix Credit Note stream                                                                              |
| 0.1.10  | 2022-03-02 | [10795](https://github.com/airbytehq/airbyte/pull/10795) | Add support for Credit Note stream                                                                  |
| 0.1.9   | 2022-0224  | [10312](https://github.com/airbytehq/airbyte/pull/10312) | Add support for Transaction Stream                                                                  |
| 0.1.8   | 2022-02-22 | [10366](https://github.com/airbytehq/airbyte/pull/10366) | Fix broken `coupon` stream + add unit tests                                                         |
| 0.1.7   | 2022-02-14 | [10269](https://github.com/airbytehq/airbyte/pull/10269) | Add support for Coupon stream                                                                       |
| 0.1.6   | 2022-02-10 | [10143](https://github.com/airbytehq/airbyte/pull/10143) | Add support for Event stream                                                                        |
| 0.1.5   | 2021-12-23 | [8434](https://github.com/airbytehq/airbyte/pull/8434)   | Update fields in source-connectors specifications                                                   |
| 0.1.4   | 2021-09-27 | [6454](https://github.com/airbytehq/airbyte/pull/6454)   | Fix examples in spec file                                                                           |
| 0.1.3   | 2021-08-17 | [5421](https://github.com/airbytehq/airbyte/pull/5421)   | Add support for "Product Catalog 2.0" specific streams: `Items`, `Item prices` and `Attached Items` |
| 0.1.2   | 2021-07-30 | [5067](https://github.com/airbytehq/airbyte/pull/5067)   | Prepare connector for publishing                                                                    |
| 0.1.1   | 2021-07-07 | [4539](https://github.com/airbytehq/airbyte/pull/4539)   | Add entrypoint and bump version for connector                                                       |
| 0.1.0   | 2021-06-30 | [3410](https://github.com/airbytehq/airbyte/pull/3410)   | New Source: Chargebee                                                                               |
>>>>>>> 787b2c33
<|MERGE_RESOLUTION|>--- conflicted
+++ resolved
@@ -72,28 +72,6 @@
 
 ## Changelog
 
-<<<<<<< HEAD
-| Version | Date       | Pull Request | Subject                                                                                                                     |
-|:--------|:-----------| :--- |:----------------------------------------------------------------------------------------------------------------------------|
-| 0.1.17  | 2023-02-15 | [23076](https://github.com/airbytehq/airbyte/pull/23076) | Specified date formatting in specification |
-| 0.1.16  | 2022-10-06 | [17661](https://github.com/airbytehq/airbyte/pull/17661) | Make `transaction` stream to be consistent with `S3` by using type transformer |
-| 0.1.15  | 2022-09-28 | [17304](https://github.com/airbytehq/airbyte/pull/17304) | Migrate to per-stream state.                                                                                                |
-| 0.1.14  | 2022-09-23 | [17056](https://github.com/airbytehq/airbyte/pull/17056) | Add "custom fields" to the relevant Chargebee source data streams                                                           |
-| 0.1.13  | 2022-08-18 | [15743](https://github.com/airbytehq/airbyte/pull/15743) | Fix transaction `exchange_rate` field type                                                                                  |
-| 0.1.12  | 2022-07-13 | [14672](https://github.com/airbytehq/airbyte/pull/14672) | Fix transaction sort by                                                                                                     |
-| 0.1.11  | 2022-03-03 | [10827](https://github.com/airbytehq/airbyte/pull/10827) | Fix Credit Note stream                                                                                                      |
-| 0.1.10  | 2022-03-02 | [10795](https://github.com/airbytehq/airbyte/pull/10795) | Add support for Credit Note stream                                                                                          |
-| 0.1.9   | 2022-0224  | [10312](https://github.com/airbytehq/airbyte/pull/10312) | Add support for Transaction Stream                                                                                          |
-| 0.1.8   | 2022-02-22 | [10366](https://github.com/airbytehq/airbyte/pull/10366) | Fix broken `coupon` stream + add unit tests                                                                                 |
-| 0.1.7   | 2022-02-14 | [10269](https://github.com/airbytehq/airbyte/pull/10269) | Add support for Coupon stream                                                                                               |
-| 0.1.6   | 2022-02-10 | [10143](https://github.com/airbytehq/airbyte/pull/10143) | Add support for Event stream                                                                                                |
-| 0.1.5   | 2021-12-23 | [8434](https://github.com/airbytehq/airbyte/pull/8434) | Update fields in source-connectors specifications                                                                           |
-| 0.1.4   | 2021-09-27 | [6454](https://github.com/airbytehq/airbyte/pull/6454) | Fix examples in spec file                                                                                                   |
-| 0.1.3   | 2021-08-17 | [5421](https://github.com/airbytehq/airbyte/pull/5421) | Add support for "Product Catalog 2.0" specific streams: `Items`, `Item prices` and `Attached Items`                         |
-| 0.1.2   | 2021-07-30 | [5067](https://github.com/airbytehq/airbyte/pull/5067) | Prepare connector for publishing                                                                                            |
-| 0.1.1   | 2021-07-07 | [4539](https://github.com/airbytehq/airbyte/pull/4539) | Add entrypoint and bump version for connector                                                                               |
-| 0.1.0   | 2021-06-30 | [3410](https://github.com/airbytehq/airbyte/pull/3410) | New Source: Chargebee                                                                                                       |
-=======
 | Version | Date       | Pull Request                                             | Subject                                                                                             |
 |:--------|:-----------|:---------------------------------------------------------|:----------------------------------------------------------------------------------------------------|
 | 0.2.2   | 2023-02-17 | [21688](https://github.com/airbytehq/airbyte/pull/21688) | Migrate to CDK beta 0.29; fix schemas                                                               |
@@ -115,5 +93,4 @@
 | 0.1.3   | 2021-08-17 | [5421](https://github.com/airbytehq/airbyte/pull/5421)   | Add support for "Product Catalog 2.0" specific streams: `Items`, `Item prices` and `Attached Items` |
 | 0.1.2   | 2021-07-30 | [5067](https://github.com/airbytehq/airbyte/pull/5067)   | Prepare connector for publishing                                                                    |
 | 0.1.1   | 2021-07-07 | [4539](https://github.com/airbytehq/airbyte/pull/4539)   | Add entrypoint and bump version for connector                                                       |
-| 0.1.0   | 2021-06-30 | [3410](https://github.com/airbytehq/airbyte/pull/3410)   | New Source: Chargebee                                                                               |
->>>>>>> 787b2c33
+| 0.1.0   | 2021-06-30 | [3410](https://github.com/airbytehq/airbyte/pull/3410)   | New Source: Chargebee                                                                               |