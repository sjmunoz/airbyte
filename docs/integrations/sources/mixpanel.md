# Mixpanel

This page contains the setup guide and reference information for the Mixpanel source connector.

## Prerequisites

To set up the Mixpanel source connector, you'll need a Mixpanel [Service Account](https://developer.mixpanel.com/reference/service-accounts) and it's [Project ID](https://help.mixpanel.com/hc/en-us/articles/115004490503-Project-Settings#project-id), the [Project Timezone](https://help.mixpanel.com/hc/en-us/articles/115004547203-Manage-Timezones-for-Projects-in-Mixpanel), and the Project region (`US` or `EU`).

## Set up the Mixpanel connector in Airbyte

1. [Log into your Airbyte Cloud](https://cloud.airbyte.com/workspaces) or navigate to the Airbyte Open Source dashboard.
2. Click **Sources** and then click **+ New source**.
3. On the Set up the source page, select **Mixpanel** from the Source type dropdown.
4. Enter the name for the Mixpanel connector.
5. For **Authentication**, select **Service Account** from the dropdown and enter the [Mixpanel Service Account secret](https://developer.mixpanel.com/reference/service-accounts).
6. For **Project ID**, enter the [Mixpanel Project ID](https://help.mixpanel.com/hc/en-us/articles/115004490503-Project-Settings#project-id).
7. For **Attribution Window**, enter the number of days for the length of the attribution window.
8. For **Project Timezone**, enter the [timezone](https://help.mixpanel.com/hc/en-us/articles/115004547203-Manage-Timezones-for-Projects-in-Mixpanel) for your Mixpanel project.
9. For **Start Date**, enter the date in YYYY-MM-DD format. The data added on and after this date will be replicated. If left blank, the connector will replicate data from up to one year ago by default.
10. For **End Date**, enter the date in YYYY-MM-DD format.
11. For **Region**, enter the [region](https://help.mixpanel.com/hc/en-us/articles/360039135652-Data-Residency-in-EU) for your Mixpanel project.
12. For **Date slicing window**, enter the number of days to slice through data. If you encounter RAM usage issues due to a huge amount of data in each window, try using a lower value for this parameter.
13. Click **Set up source**.

## Supported sync modes

The Mixpanel source connector supports the following [sync modes](https://docs.airbyte.com/cloud/core-concepts#connection-sync-modes):

- [Full Refresh - Overwrite](https://docs.airbyte.com/understanding-airbyte/connections/full-refresh-overwrite/)
- [Full Refresh - Append](https://docs.airbyte.com/understanding-airbyte/connections/full-refresh-append)
- [Incremental - Append](https://docs.airbyte.com/understanding-airbyte/connections/incremental-append)
- [Incremental - Append + Deduped](https://docs.airbyte.com/understanding-airbyte/connections/incremental-append-deduped)

Note: Incremental sync returns duplicated \(old records\) for the state date due to API filter limitation, which is granular to the whole day only.

### Supported Streams

- [Export](https://developer.mixpanel.com/reference/raw-event-export) \(Incremental\)
- [Engage](https://developer.mixpanel.com/reference/engage-query) \(Incremental\)
- [Funnels](https://developer.mixpanel.com/reference/funnels-query) \(Incremental\)
- [Revenue](https://developer.mixpanel.com/reference/engage-query) \(Incremental\)
- [Annotations](https://developer.mixpanel.com/reference/overview-1) \(Full table\)
- [Cohorts](https://developer.mixpanel.com/reference/cohorts-list) \(Incremental\)
- [Cohort Members](https://developer.mixpanel.com/reference/engage-query) \(Incremental\)

### Primary key selection for Export stream

Mixpanel recommends using `[insert_id, event_time, event_name, distinct_id]` as the primary key. However, note that some rows might lack an `insert_id` for certain users. Ensure you select a primary key that aligns with your data.

## Performance considerations

Syncing huge date windows may take longer due to Mixpanel's low API rate-limits \(**60 reqs per hour**\).

## CHANGELOG

<details>
  <summary>Expand to review</summary>

| Version | Date       | Pull Request                                             | Subject                                                                                                                                                                                                                                                                                                                                                                                                                            |
|:--------|:-----------|:---------------------------------------------------------|:-----------------------------------------------------------------------------------------------------------------------------------------------------------------------------------------------------------------------------------------------------------------------------------------------------------------------------------------------------------------------------------------------------------------------------------|
<<<<<<< HEAD
| 3.3.0 | 2024-07-11 | [TBD](https://github.com/airbytehq/airbyte/pull/TBD) | Migrate to CDK v1.8.0 |
=======
| 3.2.3 | 2024-07-10 | [41420](https://github.com/airbytehq/airbyte/pull/41420) | Update dependencies |
| 3.2.2 | 2024-07-09 | [41289](https://github.com/airbytehq/airbyte/pull/41289) | Update dependencies |
>>>>>>> fa001a57
| 3.2.1 | 2024-07-06 | [40806](https://github.com/airbytehq/airbyte/pull/40806) | Update dependencies |
| 3.2.0 | 2024-06-26 | [40607](https://github.com/airbytehq/airbyte/pull/40607) | Make engage stream really incremental |
| 3.1.5 | 2024-06-26 | [40549](https://github.com/airbytehq/airbyte/pull/40549) | Migrate off deprecated auth package |
| 3.1.4 | 2024-06-25 | [40376](https://github.com/airbytehq/airbyte/pull/40376) | Update dependencies |
| 3.1.3 | 2024-06-22 | [40138](https://github.com/airbytehq/airbyte/pull/40138) | Update dependencies |
| 3.1.2 | 2024-06-18 | [38710](https://github.com/airbytehq/airbyte/pull/38710) | Update authenticator CDK package |
| 3.1.1 | 2024-06-04 | [39006](https://github.com/airbytehq/airbyte/pull/39006) | [autopull] Upgrade base image to v1.2.1 |
| 3.1.0 | 2024-05-30 | [38757](https://github.com/airbytehq/airbyte/pull/38757) | change format for `start_date` and `end_date` from `date` to `date-time` |
| 3.0.0 | 2024-05-22 | [38066](https://github.com/airbytehq/airbyte/pull/38066) | Changed key to distinct_id, cohort_id and changed state to per-patition format for `CohortMembers` stream; fixed pagination for `Engage` stream; fixed incorrect client-side filtering for semi-incremental streams when data comes not in chronological order; semi-incremental `Cohorts`, `CohortMembers` and `Engage` streams with client-side filtering extract records since user provided or default (1 year old) start_date |
| 2.3.1 | 2024-05-20 | [38267](https://github.com/airbytehq/airbyte/pull/38267) | Replace AirbyteLogger with logging.Logger |
| 2.3.0 | 2024-04-12 | [36724](https://github.com/airbytehq/airbyte/pull/36724) | Connector migrated to low-code |
| 2.2.2 | 2024-04-19 | [36651](https://github.com/airbytehq/airbyte/pull/36651) | Updating to 0.80.0 CDK |
| 2.2.1 | 2024-04-12 | [36651](https://github.com/airbytehq/airbyte/pull/36651) | Schema descriptions |
| 2.2.0 | 2024-03-19 | [36267](https://github.com/airbytehq/airbyte/pull/36267) | Pin airbyte-cdk version to `^0` |
| 2.1.0 | 2024-02-13 | [35203](https://github.com/airbytehq/airbyte/pull/35203) | Update stream Funnels schema with custom_event_id and custom_event fields |
| 2.0.2 | 2024-02-12 | [35151](https://github.com/airbytehq/airbyte/pull/35151) | Manage dependencies with Poetry |
| 2.0.1 | 2024-01-11 | [34147](https://github.com/airbytehq/airbyte/pull/34147) | prepare for airbyte-lib |
| 2.0.0 | 2023-10-30 | [31955](https://github.com/airbytehq/airbyte/pull/31955) | Delete the default primary key for the Export stream |
| 1.0.1 | 2023-10-19 | [31599](https://github.com/airbytehq/airbyte/pull/31599) | Base image migration: remove Dockerfile and use the python-connector-base image |
| 1.0.0 | 2023-09-27 | [30025](https://github.com/airbytehq/airbyte/pull/30025) | Fix type of datetime field in engage stream; fix primary key for export stream. |
| 0.1.41 | 2023-09-26 | [30149](https://github.com/airbytehq/airbyte/pull/30149) | Change config schema; set checkpointing interval; add suggested streams; add casting datetime fields. |
| 0.1.40 | 2022-09-20 | [30090](https://github.com/airbytehq/airbyte/pull/30090) | Handle 400 error when the credentials become expired |
| 0.1.39 | 2023-09-15 | [30469](https://github.com/airbytehq/airbyte/pull/30469) | Add default primary key `distinct_id` to `Export` stream |
| 0.1.38 | 2023-08-31 | [30028](https://github.com/airbytehq/airbyte/pull/30028) | Handle gracefully project timezone mismatch |
| 0.1.37 | 2023-07-20 | [27932](https://github.com/airbytehq/airbyte/pull/27932) | Fix spec: change start/end date format to `date` |
| 0.1.36 | 2023-06-27 | [27752](https://github.com/airbytehq/airbyte/pull/27752) | Partially revert version 0.1.32; Use exponential backoff |
| 0.1.35 | 2023-06-12 | [27252](https://github.com/airbytehq/airbyte/pull/27252) | Add should_retry False for 402 error |
| 0.1.34 | 2023-05-15 | [21837](https://github.com/airbytehq/airbyte/pull/21837) | Add "insert_id" field to "export" stream schema |
| 0.1.33 | 2023-04-25 | [25543](https://github.com/airbytehq/airbyte/pull/25543) | Set should_retry for 104 error in stream export |
| 0.1.32 | 2023-04-11 | [25056](https://github.com/airbytehq/airbyte/pull/25056) | Set HttpAvailabilityStrategy, add exponential backoff, streams export and annotations add undeclared fields |
| 0.1.31 | 2023-02-13 | [22936](https://github.com/airbytehq/airbyte/pull/22936) | Specified date formatting in specification |
| 0.1.30 | 2023-01-27 | [22017](https://github.com/airbytehq/airbyte/pull/22017) | Set `AvailabilityStrategy` for streams explicitly to `None` |
| 0.1.29 | 2022-11-02 | [18846](https://github.com/airbytehq/airbyte/pull/18846) | For "export" stream make line parsing more robust |
| 0.1.28 | 2022-10-06 | [17699](https://github.com/airbytehq/airbyte/pull/17699) | Fix discover step issue cursor field None |
| 0.1.27 | 2022-09-29 | [17415](https://github.com/airbytehq/airbyte/pull/17415) | Disable stream "cohort_members" on discover if not access |
| 0.1.26 | 2022-09-28 | [17304](https://github.com/airbytehq/airbyte/pull/17304) | Migrate to per-stream states |
| 0.1.25 | 2022-09-27 | [17145](https://github.com/airbytehq/airbyte/pull/17145) | Disable streams "export", "engage" on discover if not access |
| 0.1.24 | 2022-09-26 | [16915](https://github.com/airbytehq/airbyte/pull/16915) | Added Service Accounts support |
| 0.1.23 | 2022-09-18 | [16843](https://github.com/airbytehq/airbyte/pull/16843) | Add stream=True for `export` stream |
| 0.1.22 | 2022-09-15 | [16770](https://github.com/airbytehq/airbyte/pull/16770) | Use "Retry-After" header for backoff |
| 0.1.21 | 2022-09-11 | [16191](https://github.com/airbytehq/airbyte/pull/16191) | Improved connector's input configuration validation |
| 0.1.20 | 2022-08-22 | [15091](https://github.com/airbytehq/airbyte/pull/15091) | Improve `export` stream cursor support |
| 0.1.19 | 2022-08-18 | [15739](https://github.com/airbytehq/airbyte/pull/15739) | Update `titile` and `description` for `Project Secret` field |
| 0.1.18 | 2022-07-21 | [14924](https://github.com/airbytehq/airbyte/pull/14924) | Remove `additionalProperties` field from schemas and specs |
| 0.1.17  | 2022-06-01 | [12801](https://github.com/airbytehq/airbyte/pull/13372) | Acceptance tests fix, fixing some bugs for beta release                                                                                                                                                                                                                                                                                                                                                                            |
| 0.1.16  | 2022-05-30 | [12801](https://github.com/airbytehq/airbyte/pull/12801) | Add end_date parameter                                                                                                                                                                                                                                                                                                                                                                                                             |
| 0.1.15  | 2022-05-04 | [12482](https://github.com/airbytehq/airbyte/pull/12482) | Update input configuration copy                                                                                                                                                                                                                                                                                                                                                                                                    |
| 0.1.14  | 2022-05-02 | [11501](https://github.com/airbytehq/airbyte/pull/11501) | Improve incremental sync method to streams                                                                                                                                                                                                                                                                                                                                                                                         |
| 0.1.13  | 2022-04-27 | [12335](https://github.com/airbytehq/airbyte/pull/12335) | Adding fixtures to mock time.sleep for connectors that explicitly sleep                                                                                                                                                                                                                                                                                                                                                            |
| 0.1.12  | 2022-03-31 | [11633](https://github.com/airbytehq/airbyte/pull/11633) | Increase unit test coverage                                                                                                                                                                                                                                                                                                                                                                                                        |
| 0.1.11  | 2022-04-04 | [11318](https://github.com/airbytehq/airbyte/pull/11318) | Change Response Reading                                                                                                                                                                                                                                                                                                                                                                                                            |
| 0.1.10  | 2022-03-31 | [11227](https://github.com/airbytehq/airbyte/pull/11227) | Fix cohort id always null in the cohort_members stream                                                                                                                                                                                                                                                                                                                                                                             |
| 0.1.9   | 2021-12-07 | [8429](https://github.com/airbytehq/airbyte/pull/8578)   | Updated titles and descriptions                                                                                                                                                                                                                                                                                                                                                                                                    |
| 0.1.7   | 2021-12-01 | [8381](https://github.com/airbytehq/airbyte/pull/8381)   | Increased performance for `discovery` stage during connector setup                                                                                                                                                                                                                                                                                                                                                                 |
| 0.1.6   | 2021-11-25 | [8256](https://github.com/airbytehq/airbyte/issues/8256) | Deleted `date_window_size` and fix schemas date type issue                                                                                                                                                                                                                                                                                                                                                                         |
| 0.1.5   | 2021-11-10 | [7451](https://github.com/airbytehq/airbyte/issues/7451) | Support `start_date` older than 1 year                                                                                                                                                                                                                                                                                                                                                                                             |
| 0.1.4   | 2021-11-08 | [7499](https://github.com/airbytehq/airbyte/pull/7499)   | Remove base-python dependencies                                                                                                                                                                                                                                                                                                                                                                                                    |
| 0.1.3   | 2021-10-30 | [7505](https://github.com/airbytehq/airbyte/issues/7505) | Guarantee that standard and custom mixpanel properties in the `Engage` stream are written as strings                                                                                                                                                                                                                                                                                                                               |
| 0.1.2   | 2021-11-02 | [7439](https://github.com/airbytehq/airbyte/issues/7439) | Added delay for all streams to match API limitation of requests rate                                                                                                                                                                                                                                                                                                                                                               |
| 0.1.1   | 2021-09-16 | [6075](https://github.com/airbytehq/airbyte/issues/6075) | Added option to select project region                                                                                                                                                                                                                                                                                                                                                                                              |
| 0.1.0   | 2021-07-06 | [3698](https://github.com/airbytehq/airbyte/issues/3698) | Created CDK native mixpanel connector                                                                                                                                                                                                                                                                                                                                                                                              |

</details><|MERGE_RESOLUTION|>--- conflicted
+++ resolved
@@ -58,12 +58,9 @@
 
 | Version | Date       | Pull Request                                             | Subject                                                                                                                                                                                                                                                                                                                                                                                                                            |
 |:--------|:-----------|:---------------------------------------------------------|:-----------------------------------------------------------------------------------------------------------------------------------------------------------------------------------------------------------------------------------------------------------------------------------------------------------------------------------------------------------------------------------------------------------------------------------|
-<<<<<<< HEAD
 | 3.3.0 | 2024-07-11 | [TBD](https://github.com/airbytehq/airbyte/pull/TBD) | Migrate to CDK v1.8.0 |
-=======
 | 3.2.3 | 2024-07-10 | [41420](https://github.com/airbytehq/airbyte/pull/41420) | Update dependencies |
 | 3.2.2 | 2024-07-09 | [41289](https://github.com/airbytehq/airbyte/pull/41289) | Update dependencies |
->>>>>>> fa001a57
 | 3.2.1 | 2024-07-06 | [40806](https://github.com/airbytehq/airbyte/pull/40806) | Update dependencies |
 | 3.2.0 | 2024-06-26 | [40607](https://github.com/airbytehq/airbyte/pull/40607) | Make engage stream really incremental |
 | 3.1.5 | 2024-06-26 | [40549](https://github.com/airbytehq/airbyte/pull/40549) | Migrate off deprecated auth package |
