--- conflicted
+++ resolved
@@ -7,9 +7,13 @@
 
 ## CHANGELOG
 
-<<<<<<< HEAD
 | Version | Date       | Pull Request                                                                                 | Subject                                                              |
 |:--------|:-----------|:---------------------------------------------------------------------------------------------|:---------------------------------------------------------------------|
+| 3.6.2   | 2024-07-16 | [36501](https://github.com/airbytehq/airbyte/pull/36501)                                     | Bump CDK version to 3.6.2                                            |
+| 3.6.1   | 2024-07-15 | [36501](https://github.com/airbytehq/airbyte/pull/36501)                                     | Bump CDK version to 3.6.1                                            |
+| 3.6.0   | 2024-07-15 | [36501](https://github.com/airbytehq/airbyte/pull/36501)                                     | Bump CDK version to 3.6.0                                            |
+| 3.5.1   | 2024-07-12 | [36501](https://github.com/airbytehq/airbyte/pull/36501)                                     | Bump CDK version to 3.5.1                                            |
+| 3.5.0   | 2024-07-11 | [36501](https://github.com/airbytehq/airbyte/pull/36501)                                     | Bump CDK version to 3.5.0                                            |
 | 3.4.0   | 2024-07-10 | [36501](https://github.com/airbytehq/airbyte/pull/36501)                                     | Bump CDK version to 3.4.0                                            |
 | 3.3.1   | 2024-07-10 | [36501](https://github.com/airbytehq/airbyte/pull/36501)                                     | Bump CDK version to 3.3.1                                            |
 | 3.3.0   | 2024-07-10 | [36501](https://github.com/airbytehq/airbyte/pull/36501)                                     | Bump CDK version to 3.3.0                                            |
@@ -58,62 +62,4 @@
 | 0.79.2  | 2024-04-09 | [36501](https://github.com/airbytehq/airbyte/pull/36501)                                     | Bump CDK version to 0.79.2                                           |
 | 0.79.1  | 2024-04-05 | [36501](https://github.com/airbytehq/airbyte/pull/36501)                                     | Bump CDK version to 0.79.1                                           |
 | 0.79.0  | 2024-04-05 | [36501](https://github.com/airbytehq/airbyte/pull/36501)                                     | Bump CDK version to 0.79.0                                           |
-| 0.78.9  | 2024-04-04 | [36834](https://github.com/airbytehq/airbyte/pull/36834)                                     | Update CDK dependency to version 0.78.9 (before new publishing flow) |
-=======
-| Version | Date       | Pull Request                                             | Subject                                                              |
-| :------ | :--------- | :------------------------------------------------------- | :------------------------------------------------------------------- |
-| 3.6.2 | 2024-07-16 | [36501](https://github.com/airbytehq/airbyte/pull/36501) | Bump CDK version to 3.5.3 |
-| 3.6.1 | 2024-07-15 | [36501](https://github.com/airbytehq/airbyte/pull/36501) | Bump CDK version to 3.5.1 |
-| 3.6.0 | 2024-07-15 | [36501](https://github.com/airbytehq/airbyte/pull/36501) | Bump CDK version to 3.5.0 |
-| 3.5.1 | 2024-07-12 | [36501](https://github.com/airbytehq/airbyte/pull/36501) | Bump CDK version to 3.4.1 |
-| 3.5.0 | 2024-07-11 | [36501](https://github.com/airbytehq/airbyte/pull/36501) | Bump CDK version to 3.4.0 |
-| 3.4.0 | 2024-07-10 | [36501](https://github.com/airbytehq/airbyte/pull/36501) | Bump CDK version to 3.3.0 |
-| 3.3.1 | 2024-07-10 | [36501](https://github.com/airbytehq/airbyte/pull/36501) | Bump CDK version to 3.2.1 |
-| 3.3.0 | 2024-07-10 | [36501](https://github.com/airbytehq/airbyte/pull/36501) | Bump CDK version to 3.2.0 |
-| 3.2.0 | 2024-07-10 | [36501](https://github.com/airbytehq/airbyte/pull/36501) | Bump CDK version to 3.1.0 |
-| 3.1.0 | 2024-07-09 | [39905](https://github.com/airbytehq/airbyte/pull/39905) | Add local yaml support to source declarative |
-| 3.0.0 | 2024-07-09 | [36501](https://github.com/airbytehq/airbyte/pull/36501) | Bump CDK version to 3.0.0 |
-| 2.1.0 | 2024-07-05 | [*PR_NUMBER_PLACEHOLDER*](https://github.com/airbytehq/airbyte/pull/*PR_NUMBER_PLACEHOLDER*) | Bump CDK version to 2.3.0 |
-| 2.0.0 | 2024-06-21 | [36501](https://github.com/airbytehq/airbyte/pull/36501) | Bump CDK version to 2.0.0 |
-| 1.7.0 | 2024-06-19 | [36501](https://github.com/airbytehq/airbyte/pull/36501) | Bump CDK version to 1.8.0 |
-| 1.6.1 | 2024-06-19 | [36501](https://github.com/airbytehq/airbyte/pull/36501) | Bump CDK version to 1.7.3 |
-| 1.6.0 | 2024-06-19 | [36501](https://github.com/airbytehq/airbyte/pull/36501) | Bump CDK version to 1.7.0 |
-| 1.5.4 | 2024-06-19 | [36501](https://github.com/airbytehq/airbyte/pull/36501) | Bump CDK version to 1.5.6 |
-| 1.5.3 | 2024-06-18 | [36501](https://github.com/airbytehq/airbyte/pull/36501) | Bump CDK version to 1.5.3 |
-| 1.5.2 | 2024-06-18 | [36501](https://github.com/airbytehq/airbyte/pull/36501) | Bump CDK version to 1.5.2 |
-| 1.5.1 | 2024-06-18 | [36501](https://github.com/airbytehq/airbyte/pull/36501) | Bump CDK version to 1.5.1 |
-| 1.5.0 | 2024-06-18 | [36501](https://github.com/airbytehq/airbyte/pull/36501) | Bump CDK version to 1.5.0 |
-| 1.4.0 | 2024-06-14 | [36501](https://github.com/airbytehq/airbyte/pull/36501) | Bump CDK version to 1.4.0 |
-| 1.3.2 | 2024-06-10 | [36501](https://github.com/airbytehq/airbyte/pull/36501) | Bump CDK version to 1.3.2 |
-| 1.3.1 | 2024-06-05 | [36501](https://github.com/airbytehq/airbyte/pull/36501) | Bump CDK version to 1.3.1 |
-| 1.3.0 | 2024-06-05 | [36501](https://github.com/airbytehq/airbyte/pull/36501) | Bump CDK version to 1.3.0 |
-| 1.2.1 | 2024-06-03 | [36501](https://github.com/airbytehq/airbyte/pull/36501) | Bump CDK version to 1.2.1 |
-| 1.2.0 | 2024-06-03 | [36501](https://github.com/airbytehq/airbyte/pull/36501) | Bump CDK version to 1.2.0 |
-| 1.1.1 | 2024-05-30 | [36501](https://github.com/airbytehq/airbyte/pull/36501) | Bump CDK version to 1.1.3 |
-| 1.1.0 | 2024-05-22 | [36501](https://github.com/airbytehq/airbyte/pull/36501) | Bump CDK version to 1.1.0 |
-| 1.0.0 | 2024-05-20 | [36501](https://github.com/airbytehq/airbyte/pull/36501) | Bump CDK version to 1.0.0 |
-| 0.90.0 | 2024-05-17 | [36501](https://github.com/airbytehq/airbyte/pull/36501) | Bump CDK version to 0.90.0 |
-| 0.89.0 | 2024-05-15 | [36501](https://github.com/airbytehq/airbyte/pull/36501) | Bump CDK version to 0.89.0 |
-| 0.88.1 | 2024-05-14 | [36501](https://github.com/airbytehq/airbyte/pull/36501) | Bump CDK version to 0.88.4 |
-| 0.88.0 | 2024-05-08 | [36501](https://github.com/airbytehq/airbyte/pull/36501) | Bump CDK version to 0.88.0 |
-| 0.87.0 | 2024-05-07 | [36501](https://github.com/airbytehq/airbyte/pull/36501) | Bump CDK version to 0.87.0 |
-| 0.86.2 | 2024-05-02 | [36501](https://github.com/airbytehq/airbyte/pull/36501) | Bump CDK version to 0.86.3 |
-| 0.86.1 | 2024-05-02 | [36501](https://github.com/airbytehq/airbyte/pull/36501) | Bump CDK version to 0.86.2 |
-| 0.86.0 | 2024-04-30 | [36501](https://github.com/airbytehq/airbyte/pull/36501) | Bump CDK version to 0.86.0 |
-| 0.85.0 | 2024-04-24 | [36501](https://github.com/airbytehq/airbyte/pull/36501) | Bump CDK version to 0.85.0 |
-| 0.84.0 | 2024-04-23 | [36501](https://github.com/airbytehq/airbyte/pull/36501) | Bump CDK version to 0.84.0 |
-| 0.83.1 | 2024-04-19 | [36501](https://github.com/airbytehq/airbyte/pull/36501) | Bump CDK version to 0.83.1 |
-| 0.83.0 | 2024-04-19 | [36501](https://github.com/airbytehq/airbyte/pull/36501) | Bump CDK version to 0.83.0 |
-| 0.82.0 | 2024-04-19 | [36501](https://github.com/airbytehq/airbyte/pull/36501) | Bump CDK version to 0.82.0 |
-| 0.81.8 | 2024-04-18 | [36501](https://github.com/airbytehq/airbyte/pull/36501) | Bump CDK version to 0.81.8 |
-| 0.81.7 | 2024-04-18 | [36501](https://github.com/airbytehq/airbyte/pull/36501) | Bump CDK version to 0.81.7 |
-| 0.81.3 | 2024-04-12 | [36501](https://github.com/airbytehq/airbyte/pull/36501) | Bump CDK version to 0.81.4 |
-| 0.81.2 | 2024-04-11 | [36501](https://github.com/airbytehq/airbyte/pull/36501) | Bump CDK version to 0.81.3 |
-| 0.81.1 | 2024-04-11 | [36501](https://github.com/airbytehq/airbyte/pull/36501) | Bump CDK version to 0.81.1 |
-| 0.81.0 | 2024-04-09 | [36501](https://github.com/airbytehq/airbyte/pull/36501) | Bump CDK version to 0.81.0 |
-| 0.80.0 | 2024-04-09 | [36501](https://github.com/airbytehq/airbyte/pull/36501) | Bump CDK version to 0.80.0 |
-| 0.79.2 | 2024-04-09 | [36501](https://github.com/airbytehq/airbyte/pull/36501) | Bump CDK version to 0.79.2 |
-| 0.79.1 | 2024-04-05 | [36501](https://github.com/airbytehq/airbyte/pull/36501) | Bump CDK version to 0.79.1 |
-| 0.79.0 | 2024-04-05 | [36501](https://github.com/airbytehq/airbyte/pull/36501) | Bump CDK version to 0.79.0 |
-| 0.78.9 | 2024-04-04 | [36834](https://github.com/airbytehq/airbyte/pull/36834) | Update CDK dependency to version 0.78.9 (before new publishing flow) |
->>>>>>> d4947aa1
+| 0.78.9  | 2024-04-04 | [36834](https://github.com/airbytehq/airbyte/pull/36834)                                     | Update CDK dependency to version 0.78.9 (before new publishing flow) |