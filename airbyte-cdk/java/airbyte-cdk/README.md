--- conflicted
+++ resolved
@@ -144,15 +144,12 @@
 
 | Version | Date       | Pull Request                                               | Subject                                                                                                                                                        |
 |:--------|:-----------|:-----------------------------------------------------------|:---------------------------------------------------------------------------------------------------------------------------------------------------------------|
-<<<<<<< HEAD
-=======
 | 0.30.0  | 2024-04-11 | [\#36974](https://github.com/airbytehq/airbyte/pull/36974) | Destinations: Pass config to jdbc sqlgenerator; allow cascade drop                                                                                             |
 | 0.29.13 | 2024-04-10 | [\#36981](https://github.com/airbytehq/airbyte/pull/36981) | DB sources : Emit analytics for data type serialization errors.                                                                                                |
 | 0.29.12 | 2024-04-10 | [\#36973](https://github.com/airbytehq/airbyte/pull/36973) | Destinations: Make flush batch size configurable for JdbcInsertFlush                                                                                           |
 | 0.29.11 | 2024-04-10 | [\#36865](https://github.com/airbytehq/airbyte/pull/36865) | Sources : Remove noisy log line.                                                                                                                               |
 | 0.29.10 | 2024-04-10 | [\#36805](https://github.com/airbytehq/airbyte/pull/36805) | Destinations: Enhance CatalogParser name collision handling; add DV2 tests for long identifiers                                                                |
 | 0.29.9  | 2024-04-09 | [\#36047](https://github.com/airbytehq/airbyte/pull/36047) | Destinations: CDK updates for raw-only destinations                                                                                                            |
->>>>>>> 40717f57
 | 0.29.8  | 2024-04-08 | [\#36868](https://github.com/airbytehq/airbyte/pull/36868) | Destinations: s3-destinations Compilation fixes for connector                                                                                                  |
 | 0.29.7  | 2024-04-08 | [\#36768](https://github.com/airbytehq/airbyte/pull/36768) | Destinations: Make destination state fetch/commit logic more resilient to errors                                                                               |
 | 0.29.6  | 2024-04-05 | [\#36577](https://github.com/airbytehq/airbyte/pull/36577) | Do not send system_error trace message for config exceptions.                                                                                                  |
