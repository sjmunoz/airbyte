--- conflicted
+++ resolved
@@ -174,10 +174,7 @@
 
 | Version    | Date       | Pull Request                                               | Subject                                                                                                                                                        |
 |:-----------|:-----------| :--------------------------------------------------------- |:---------------------------------------------------------------------------------------------------------------------------------------------------------------|
-<<<<<<< HEAD
-=======
 | 0.41.1     | 2024-07-11 | [\#41212](https://github.com/airbytehq/airbyte/pull/41212) | Improve debezium logging.                                                                                                                                      |
->>>>>>> 6d9e6391
 | 0.41.0     | 2024-07-11 | [\#38240](https://github.com/airbytehq/airbyte/pull/38240) | Sources : Changes in CDC interfaces to support WASS algorithm                                                                                                  |
 | 0.40.11    | 2024-07-08 | [\#41041](https://github.com/airbytehq/airbyte/pull/41041) | Destinations: Fix truncate refreshes incorrectly discarding data if successful attempt had 0 records                                                           |
 | 0.40.10    | 2024-07-05 | [\#40719](https://github.com/airbytehq/airbyte/pull/40719) | Update test to refrlect isResumable field in catalog                                                                                                           |
