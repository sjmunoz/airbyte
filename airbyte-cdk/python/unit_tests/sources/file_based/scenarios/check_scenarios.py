#
# Copyright (c) 2023 Airbyte, Inc., all rights reserved.
#

from airbyte_cdk.sources.file_based.exceptions import FileBasedSourceError
from unit_tests.sources.file_based.helpers import (
    FailingSchemaValidationPolicy,
    TestErrorListMatchingFilesInMemoryFilesStreamReader,
    TestErrorOpenFileInMemoryFilesStreamReader,
)
from unit_tests.sources.file_based.scenarios.file_based_source_builder import FileBasedSourceBuilder
from unit_tests.sources.file_based.scenarios.scenario_builder import TestScenarioBuilder

_base_success_scenario = (
    TestScenarioBuilder()
    .set_config(
        {
            "streams": [
                {
                    "name": "stream1",
                    "format": {"filetype": "csv"},
                    "globs": ["*.csv"],
                    "validation_policy": "Emit Record",
                }
            ]
        }
    )
    .set_source_builder(
        FileBasedSourceBuilder()
        .set_files(
            {
                "a.csv": {
                    "contents": [
                        ("col1", "col2"),
                        ("val11", "val12"),
                        ("val21", "val22"),
                    ],
                    "last_modified": "2023-06-05T03:54:07.000Z",
                }
            }
        )
        .set_file_type("csv")
    )
    .set_expected_check_status("SUCCEEDED")
)


success_csv_scenario = (_base_success_scenario.copy().set_name("success_csv_scenario")).build()


success_multi_stream_scenario = (
    _base_success_scenario.copy()
    .set_name("success_multi_stream_scenario")
    .set_config(
        {
            "streams": [
                {
                    "name": "stream1",
                    "format": {"filetype": "csv"},
                    "globs": ["*.csv", "*.gz"],
                    "validation_policy": "Emit Record",
                },
                {
                    "name": "stream2",
                    "format": {"filetype": "csv"},
                    "globs": ["*.csv", "*.gz"],
                    "validation_policy": "Emit Record",
                },
            ]
        }
    )
).build()


success_extensionless_scenario = (
    _base_success_scenario.copy()
    .set_name("success_extensionless_file_scenario")
    .set_config(
        {
            "streams": [
                {
                    "name": "stream1",
                    "format": {"filetype": "csv"},
                    "globs": ["*"],
                    "validation_policy": "Emit Record",
                }
            ]
        }
    )
    .set_source_builder(
        _base_success_scenario.source_builder.copy().set_files(
            {
                "a": {
                    "contents": [
                        ("col1", "col2"),
                        ("val11", "val12"),
                        ("val21", "val22"),
                    ],
                    "last_modified": "2023-06-05T03:54:07.000Z",
                }
            }
        )
    )
).build()


success_user_provided_schema_scenario = (
    _base_success_scenario.copy()
    .set_name("success_user_provided_schema_scenario")
    .set_config(
        {
            "streams": [
                {
                    "name": "stream1",
                    "format": {"filetype": "csv"},
                    "globs": ["*.csv"],
                    "validation_policy": "Emit Record",
                    "input_schema": '{"col1": "string", "col2": "string"}',
                }
            ],
        }
    )
).build()


_base_failure_scenario = _base_success_scenario.copy().set_expected_check_status("FAILED")


error_empty_stream_scenario = (
    _base_failure_scenario.copy()
    .set_name("error_empty_stream_scenario")
    .set_source_builder(_base_failure_scenario.copy().source_builder.copy().set_files({}))
    .set_expected_check_error(None, FileBasedSourceError.EMPTY_STREAM.value)
).build()


error_listing_files_scenario = (
    _base_failure_scenario.copy()
    .set_name("error_listing_files_scenario")
    .set_source_builder(
        _base_failure_scenario.source_builder.copy().set_stream_reader(
            TestErrorListMatchingFilesInMemoryFilesStreamReader(files=_base_failure_scenario.source_builder._files, file_type="csv")
        )
    )
    .set_expected_check_error(None, FileBasedSourceError.ERROR_LISTING_FILES.value)
).build()


error_reading_file_scenario = (
    _base_failure_scenario.copy()
    .set_name("error_reading_file_scenario")
    .set_source_builder(
        _base_failure_scenario.source_builder.copy().set_stream_reader(
            TestErrorOpenFileInMemoryFilesStreamReader(files=_base_failure_scenario.source_builder._files, file_type="csv")
        )
    )
    .set_expected_check_error(None, FileBasedSourceError.ERROR_READING_FILE.value)
).build()


error_record_validation_user_provided_schema_scenario = (
    _base_failure_scenario.copy()
    .set_name("error_record_validation_user_provided_schema_scenario")
    .set_config(
        {
            "streams": [
                {
                    "name": "stream1",
                    "format": {"filetype": "csv"},
                    "globs": ["*.csv"],
                    "validation_policy": "always_fail",
                    "input_schema": '{"col1": "number", "col2": "string"}',
                }
            ],
        }
    )
    .set_source_builder(
<<<<<<< HEAD
        _base_failure_scenario.source_builder.copy().set_validation_policies(
            {FailingSchemaValidationPolicy.ALWAYS_FAIL: FailingSchemaValidationPolicy()}
        )
=======
        FileBasedSourceBuilder()
        .set_files(
            {
                "a.csv": {
                    "contents": [
                        ("col1", "col2"),
                        ("val11", "val12"),
                        ("val21", "val22"),
                    ],
                    "last_modified": "2023-06-05T03:54:07.000Z",
                }
            }
        )
        .set_file_type("csv")
        .set_validation_policies({FailingSchemaValidationPolicy.ALWAYS_FAIL: FailingSchemaValidationPolicy()})
>>>>>>> 16622ada
    )
    .set_expected_check_error(None, FileBasedSourceError.ERROR_VALIDATING_RECORD.value)
).build()


error_multi_stream_scenario = (
    _base_failure_scenario.copy()
    .set_name("error_multi_stream_scenario")
    .set_config(
        {
            "streams": [
                {
                    "name": "stream1",
                    "format": {"filetype": "csv"},
                    "globs": ["*.csv"],
                    "validation_policy": "Emit Record",
                },
                {
                    "name": "stream2",
                    "format": {"filetype": "jsonl"},
                    "globs": ["*.csv"],
                    "validation_policy": "Emit Record",
                },
            ],
        }
    )
    .set_expected_check_error(None, FileBasedSourceError.ERROR_READING_FILE.value)
).build()<|MERGE_RESOLUTION|>--- conflicted
+++ resolved
@@ -175,11 +175,6 @@
         }
     )
     .set_source_builder(
-<<<<<<< HEAD
-        _base_failure_scenario.source_builder.copy().set_validation_policies(
-            {FailingSchemaValidationPolicy.ALWAYS_FAIL: FailingSchemaValidationPolicy()}
-        )
-=======
         FileBasedSourceBuilder()
         .set_files(
             {
@@ -195,7 +190,6 @@
         )
         .set_file_type("csv")
         .set_validation_policies({FailingSchemaValidationPolicy.ALWAYS_FAIL: FailingSchemaValidationPolicy()})
->>>>>>> 16622ada
     )
     .set_expected_check_error(None, FileBasedSourceError.ERROR_VALIDATING_RECORD.value)
 ).build()
