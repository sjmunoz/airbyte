--- conflicted
+++ resolved
@@ -174,13 +174,8 @@
             ],
         }
     )
-<<<<<<< HEAD
-    .set_validation_policies({"not_a_valid_key": FailingSchemaValidationPolicy()})
-    .set_expected_check_error(ConfigValidationError, FileBasedSourceError.ERROR_VALIDATING_RECORD.value)
-=======
     .set_validation_policies({FailingSchemaValidationPolicy.ALWAYS_FAIL:  FailingSchemaValidationPolicy()})
-    .set_expected_check_error(None, FileBasedSourceError.ERROR_VALIDATING_RECORD)
->>>>>>> 9f12062a
+    .set_expected_check_error(None, FileBasedSourceError.ERROR_VALIDATING_RECORD.value)
 ).build()
 
 
