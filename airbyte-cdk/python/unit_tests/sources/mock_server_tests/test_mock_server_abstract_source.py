--- conflicted
+++ resolved
@@ -242,11 +242,7 @@
         assert len(actual_messages.state_messages) == 1
         validate_message_order([Type.RECORD, Type.RECORD, Type.STATE], actual_messages.records_and_state_messages)
         assert actual_messages.state_messages[0].state.stream.stream_descriptor.name == "users"
-<<<<<<< HEAD
-        assert actual_messages.state_messages[0].state.stream.stream_state == {"__ab_full_refresh_sync_complete": True}
-=======
         assert actual_messages.state_messages[0].state.stream.stream_state == AirbyteStateBlob(__ab_no_cursor_state_message=True)
->>>>>>> c194d370
         assert actual_messages.state_messages[0].state.sourceStats.recordCount == 2.0
 
     @HttpMocker()
@@ -503,11 +499,7 @@
             Type.STATE
         ], actual_messages.records_and_state_messages)
         assert actual_messages.state_messages[0].state.stream.stream_descriptor.name == "users"
-<<<<<<< HEAD
-        assert actual_messages.state_messages[0].state.stream.stream_state == {"__ab_full_refresh_sync_complete": True}
-=======
         assert actual_messages.state_messages[0].state.stream.stream_state == AirbyteStateBlob(__ab_no_cursor_state_message=True)
->>>>>>> c194d370
         assert actual_messages.state_messages[0].state.sourceStats.recordCount == 2.0
         assert actual_messages.state_messages[1].state.stream.stream_descriptor.name == "planets"
         assert actual_messages.state_messages[1].state.stream.stream_state == AirbyteStateBlob(created_at=last_record_date_0)
