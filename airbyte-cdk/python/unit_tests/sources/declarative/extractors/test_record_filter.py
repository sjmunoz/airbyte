#
# Copyright (c) 2023 Airbyte, Inc., all rights reserved.
#
from typing import List, Mapping, Optional

import pytest
from airbyte_cdk.sources.declarative.datetime import MinMaxDatetime
from airbyte_cdk.sources.declarative.extractors.record_filter import ClientSideIncrementalRecordFilterDecorator, RecordFilter
from airbyte_cdk.sources.declarative.incremental import CursorFactory, DatetimeBasedCursor, PerPartitionCursor
from airbyte_cdk.sources.declarative.interpolation import InterpolatedString
from airbyte_cdk.sources.declarative.models import CustomRetriever, DeclarativeStream, ParentStreamConfig
from airbyte_cdk.sources.declarative.partition_routers import SubstreamPartitionRouter
from airbyte_cdk.sources.declarative.types import StreamSlice

DATE_FORMAT = "%Y-%m-%d"
RECORDS_TO_FILTER_DATE_FORMAT = [
    {"id": 1, "created_at": "2020-01-03"},
    {"id": 2, "created_at": "2021-01-03"},
    {"id": 3, "created_at": "2021-01-04"},
    {"id": 4, "created_at": "2021-02-01"},
]

DATE_TIME_WITH_TZ_FORMAT = "%Y-%m-%dT%H:%M:%S%z"
RECORDS_TO_FILTER_DATE_TIME_WITH_TZ_FORMAT = [
    {"id": 1, "created_at": "2020-01-03T00:00:00+00:00"},
    {"id": 2, "created_at": "2021-01-03T00:00:00+00:00"},
    {"id": 3, "created_at": "2021-01-04T00:00:00+00:00"},
    {"id": 4, "created_at": "2021-02-01T00:00:00+00:00"},
]

DATE_TIME_WITHOUT_TZ_FORMAT = "%Y-%m-%dT%H:%M:%S"
RECORDS_TO_FILTER_DATE_TIME_WITHOUT_TZ_FORMAT = [
    {"id": 1, "created_at": "2020-01-03T00:00:00"},
    {"id": 2, "created_at": "2021-01-03T00:00:00"},
    {"id": 3, "created_at": "2021-01-04T00:00:00"},
    {"id": 4, "created_at": "2021-02-01T00:00:00"},
]


@pytest.mark.parametrize(
    "filter_template, records, expected_records",
    [
        (
            "{{ record['created_at'] > stream_state['created_at'] }}",
            [{"id": 1, "created_at": "06-06-21"}, {"id": 2, "created_at": "06-07-21"}, {"id": 3, "created_at": "06-08-21"}],
            [{"id": 2, "created_at": "06-07-21"}, {"id": 3, "created_at": "06-08-21"}],
        ),
        (
            "{{ record['last_seen'] >= stream_slice['last_seen'] }}",
            [{"id": 1, "last_seen": "06-06-21"}, {"id": 2, "last_seen": "06-07-21"}, {"id": 3, "last_seen": "06-10-21"}],
            [{"id": 3, "last_seen": "06-10-21"}],
        ),
        (
            "{{ record['id'] >= next_page_token['last_seen_id'] }}",
            [{"id": 11}, {"id": 12}, {"id": 13}, {"id": 14}, {"id": 15}],
            [{"id": 14}, {"id": 15}],
        ),
        (
            "{{ record['id'] >= next_page_token['path_to_nowhere'] }}",
            [{"id": 11}, {"id": 12}, {"id": 13}, {"id": 14}, {"id": 15}],
            [],
        ),
        (
            "{{ record['created_at'] > parameters['created_at'] }}",
            [{"id": 1, "created_at": "06-06-21"}, {"id": 2, "created_at": "06-07-21"}, {"id": 3, "created_at": "06-08-21"}],
            [{"id": 3, "created_at": "06-08-21"}],
        ),
    ],
    ids=[
        "test_using_state_filter",
        "test_with_slice_filter",
        "test_with_next_page_token_filter",
        "test_missing_filter_fields_return_no_results",
        "test_using_parameters_filter",
    ],
)
def test_record_filter(filter_template: str, records: List[Mapping], expected_records: List[Mapping]):
    config = {"response_override": "stop_if_you_see_me"}
    parameters = {"created_at": "06-07-21"}
    stream_state = {"created_at": "06-06-21"}
    stream_slice = {"last_seen": "06-10-21"}
    next_page_token = {"last_seen_id": 14}
    record_filter = RecordFilter(config=config, condition=filter_template, parameters=parameters)

    actual_records = list(
        record_filter.filter_records(records, stream_state=stream_state, stream_slice=stream_slice, next_page_token=next_page_token)
    )
    assert actual_records == expected_records


@pytest.mark.parametrize(
    "datetime_format, stream_state, record_filter_expression, end_datetime,  records_to_filter, expected_record_ids",
    [
        (DATE_FORMAT, {}, None, "2021-01-05", RECORDS_TO_FILTER_DATE_FORMAT, [2, 3]),
        (DATE_FORMAT, {}, None, None, RECORDS_TO_FILTER_DATE_FORMAT, [2, 3, 4]),
        (DATE_FORMAT, {"created_at": "2021-01-04"}, None, "2021-01-05", RECORDS_TO_FILTER_DATE_FORMAT, [3]),
        (DATE_FORMAT, {"created_at": "2021-01-04"}, None, None, RECORDS_TO_FILTER_DATE_FORMAT, [3, 4]),
        (DATE_FORMAT, {}, "{{ record['id'] % 2 == 1 }}", "2021-01-05", RECORDS_TO_FILTER_DATE_FORMAT, [3]),
        (DATE_TIME_WITH_TZ_FORMAT, {}, None, "2021-01-05T00:00:00+00:00", RECORDS_TO_FILTER_DATE_TIME_WITH_TZ_FORMAT, [2, 3]),
        (DATE_TIME_WITH_TZ_FORMAT, {}, None, None, RECORDS_TO_FILTER_DATE_TIME_WITH_TZ_FORMAT, [2, 3, 4]),
        (
            DATE_TIME_WITH_TZ_FORMAT,
            {"created_at": "2021-01-04T00:00:00+00:00"},
            None,
            "2021-01-05T00:00:00+00:00",
            RECORDS_TO_FILTER_DATE_TIME_WITH_TZ_FORMAT,
            [3],
        ),
        (
            DATE_TIME_WITH_TZ_FORMAT,
            {"created_at": "2021-01-04T00:00:00+00:00"},
            None,
            None,
            RECORDS_TO_FILTER_DATE_TIME_WITH_TZ_FORMAT,
            [3, 4],
        ),
        (
            DATE_TIME_WITH_TZ_FORMAT,
            {},
            "{{ record['id'] % 2 == 1 }}",
            "2021-01-05T00:00:00+00:00",
            RECORDS_TO_FILTER_DATE_TIME_WITH_TZ_FORMAT,
            [3],
        ),
        (DATE_TIME_WITHOUT_TZ_FORMAT, {}, None, "2021-01-05T00:00:00", RECORDS_TO_FILTER_DATE_TIME_WITHOUT_TZ_FORMAT, [2, 3]),
        (DATE_TIME_WITHOUT_TZ_FORMAT, {}, None, None, RECORDS_TO_FILTER_DATE_TIME_WITHOUT_TZ_FORMAT, [2, 3, 4]),
        (
            DATE_TIME_WITHOUT_TZ_FORMAT,
            {"created_at": "2021-01-04T00:00:00"},
            None,
            "2021-01-05T00:00:00",
            RECORDS_TO_FILTER_DATE_TIME_WITHOUT_TZ_FORMAT,
            [3],
        ),
        (
            DATE_TIME_WITHOUT_TZ_FORMAT,
            {"created_at": "2021-01-04T00:00:00"},
            None,
            None,
            RECORDS_TO_FILTER_DATE_TIME_WITHOUT_TZ_FORMAT,
            [3, 4],
        ),
        (
            DATE_TIME_WITHOUT_TZ_FORMAT,
            {},
            "{{ record['id'] % 2 == 1 }}",
            "2021-01-05T00:00:00",
            RECORDS_TO_FILTER_DATE_TIME_WITHOUT_TZ_FORMAT,
            [3],
        ),
    ],
    ids=[
        "date_format_no_stream_state_no_record_filter",
        "date_format_no_stream_state_no_end_date_no_record_filter",
        "date_format_with_stream_state_no_record_filter",
        "date_format_with_stream_state_no_end_date_no_record_filter",
        "date_format_no_stream_state_with_record_filter",
        "date_time_with_tz_format_no_stream_state_no_record_filter",
        "date_time_with_tz_format_no_stream_state_no_end_date_no_record_filter",
        "date_time_with_tz_format_with_stream_state_no_record_filter",
        "date_time_with_tz_format_with_stream_state_no_end_date_no_record_filter",
        "date_time_with_tz_format_no_stream_state_with_record_filter",
        "date_time_without_tz_format_no_stream_state_no_record_filter",
        "date_time_without_tz_format_no_stream_state_no_end_date_no_record_filter",
        "date_time_without_tz_format_with_stream_state_no_record_filter",
        "date_time_without_tz_format_with_stream_state_no_end_date_no_record_filter",
        "date_time_without_tz_format_no_stream_state_with_record_filter",
    ],
<<<<<<< HEAD
    ids=["no_stream_state_no_record_filter", "with_stream_state_no_record_filter", "no_stream_state_with_record_filter"],
)
def test_client_side_record_filter_decorator_no_parent_stream(
    stream_state: Optional[Mapping], record_filter_expression: str, expected_record_ids: List[int]
):
    records_to_filter = [
        {"id": 1, "created_at": "2020-01-03"},
        {"id": 2, "created_at": "2021-01-03"},
        {"id": 3, "created_at": "2021-01-04"},
        {"id": 4, "created_at": "2021-02-01"},
    ]
    date_time_based_cursor = DatetimeBasedCursor(
        start_datetime=MinMaxDatetime(datetime="2021-01-01", datetime_format="%Y-%m-%d", parameters={}),
        end_datetime=MinMaxDatetime(datetime="2021-01-05", datetime_format="%Y-%m-%d", parameters={}),
        step="P10Y",
        cursor_field=InterpolatedString.create("created_at", parameters={}),
        datetime_format="%Y-%m-%d",
=======
)
def test_client_side_record_filter_decorator_no_parent_stream(
    datetime_format: str,
    stream_state: Optional[Mapping],
    record_filter_expression: str,
    end_datetime: Optional[str],
    records_to_filter: List[Mapping],
    expected_record_ids: List[int],
):
    date_time_based_cursor = DatetimeBasedCursor(
        start_datetime=MinMaxDatetime(datetime="2021-01-01", datetime_format=DATE_FORMAT, parameters={}),
        end_datetime=MinMaxDatetime(datetime=end_datetime, parameters={}) if end_datetime else None,
        step="P10Y",
        cursor_field=InterpolatedString.create("created_at", parameters={}),
        datetime_format=datetime_format,
>>>>>>> fc85d8da
        cursor_granularity="P1D",
        config={},
        parameters={},
    )

    record_filter_decorator = ClientSideIncrementalRecordFilterDecorator(
        config={},
        condition=record_filter_expression,
        parameters={},
        date_time_based_cursor=date_time_based_cursor,
        per_partition_cursor=None,
    )

    filtered_records = list(
        record_filter_decorator.filter_records(records=records_to_filter, stream_state=stream_state, stream_slice={}, next_page_token=None)
    )

    assert [x.get("id") for x in filtered_records] == expected_record_ids


@pytest.mark.parametrize(
    "stream_state, expected_record_ids",
    [
        ({}, [2, 3]),
        ({"states": [{"some_parent_id": {"created_at": "2021-01-03"}}]}, [3]),
    ],
    ids=["no_stream_state_no_record_filter", "with_stream_state_no_record_filter"],
)
def test_client_side_record_filter_decorator_with_parent_stream(stream_state: Optional[Mapping], expected_record_ids: List[int]):
    date_time_based_cursor = DatetimeBasedCursor(
        start_datetime=MinMaxDatetime(datetime="2021-01-01", datetime_format=DATE_FORMAT, parameters={}),
        end_datetime=MinMaxDatetime(datetime="2021-01-05", datetime_format=DATE_FORMAT, parameters={}),
        step="P10Y",
        cursor_field=InterpolatedString.create("created_at", parameters={}),
        datetime_format=DATE_FORMAT,
        cursor_granularity="P1D",
        config={},
        parameters={},
    )
    per_partition_cursor = PerPartitionCursor(
        cursor_factory=CursorFactory(lambda: date_time_based_cursor),
        partition_router=SubstreamPartitionRouter(
            config={},
            parameters={},
            parent_stream_configs=[
                ParentStreamConfig(
                    type="ParentStreamConfig",
                    parent_key="id",
                    partition_field="id",
                    stream=DeclarativeStream(
                        type="DeclarativeStream", retriever=CustomRetriever(type="CustomRetriever", class_name="a_class_name")
                    ),
                )
            ],
        ),
    )
    if stream_state:
        per_partition_cursor.set_initial_state(
<<<<<<< HEAD
            {"states": [{"partition": {"id": "some_parent_id", "parent_slice": {}}, "cursor": {"created_at": "2021-01-03"}}]}
=======
            {"states": [{"partition": {"id": "some_parent_id", "parent_slice": {}}, "cursor": {"created_at": "2021-01-04"}}]}
>>>>>>> fc85d8da
        )
    record_filter_decorator = ClientSideIncrementalRecordFilterDecorator(
        config={}, parameters={}, date_time_based_cursor=date_time_based_cursor, per_partition_cursor=per_partition_cursor
    )
    filtered_records = list(
        record_filter_decorator.filter_records(
<<<<<<< HEAD
            records=records_to_filter,
=======
            records=RECORDS_TO_FILTER_DATE_FORMAT,
>>>>>>> fc85d8da
            stream_state=stream_state,
            stream_slice=StreamSlice(partition={"id": "some_parent_id", "parent_slice": {}}, cursor_slice={}),
            next_page_token=None,
        )
    )

    assert [x.get("id") for x in filtered_records] == expected_record_ids<|MERGE_RESOLUTION|>--- conflicted
+++ resolved
@@ -166,25 +166,6 @@
         "date_time_without_tz_format_with_stream_state_no_end_date_no_record_filter",
         "date_time_without_tz_format_no_stream_state_with_record_filter",
     ],
-<<<<<<< HEAD
-    ids=["no_stream_state_no_record_filter", "with_stream_state_no_record_filter", "no_stream_state_with_record_filter"],
-)
-def test_client_side_record_filter_decorator_no_parent_stream(
-    stream_state: Optional[Mapping], record_filter_expression: str, expected_record_ids: List[int]
-):
-    records_to_filter = [
-        {"id": 1, "created_at": "2020-01-03"},
-        {"id": 2, "created_at": "2021-01-03"},
-        {"id": 3, "created_at": "2021-01-04"},
-        {"id": 4, "created_at": "2021-02-01"},
-    ]
-    date_time_based_cursor = DatetimeBasedCursor(
-        start_datetime=MinMaxDatetime(datetime="2021-01-01", datetime_format="%Y-%m-%d", parameters={}),
-        end_datetime=MinMaxDatetime(datetime="2021-01-05", datetime_format="%Y-%m-%d", parameters={}),
-        step="P10Y",
-        cursor_field=InterpolatedString.create("created_at", parameters={}),
-        datetime_format="%Y-%m-%d",
-=======
 )
 def test_client_side_record_filter_decorator_no_parent_stream(
     datetime_format: str,
@@ -200,7 +181,6 @@
         step="P10Y",
         cursor_field=InterpolatedString.create("created_at", parameters={}),
         datetime_format=datetime_format,
->>>>>>> fc85d8da
         cursor_granularity="P1D",
         config={},
         parameters={},
@@ -259,22 +239,14 @@
     )
     if stream_state:
         per_partition_cursor.set_initial_state(
-<<<<<<< HEAD
-            {"states": [{"partition": {"id": "some_parent_id", "parent_slice": {}}, "cursor": {"created_at": "2021-01-03"}}]}
-=======
             {"states": [{"partition": {"id": "some_parent_id", "parent_slice": {}}, "cursor": {"created_at": "2021-01-04"}}]}
->>>>>>> fc85d8da
         )
     record_filter_decorator = ClientSideIncrementalRecordFilterDecorator(
         config={}, parameters={}, date_time_based_cursor=date_time_based_cursor, per_partition_cursor=per_partition_cursor
     )
     filtered_records = list(
         record_filter_decorator.filter_records(
-<<<<<<< HEAD
-            records=records_to_filter,
-=======
             records=RECORDS_TO_FILTER_DATE_FORMAT,
->>>>>>> fc85d8da
             stream_state=stream_state,
             stream_slice=StreamSlice(partition={"id": "some_parent_id", "parent_slice": {}}, cursor_slice={}),
             next_page_token=None,
