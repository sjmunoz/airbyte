--- conflicted
+++ resolved
@@ -2055,29 +2055,6 @@
     assert connector_builder_factory._message_repository._log_level == Level.DEBUG
 
 
-<<<<<<< HEAD
-def test_ignore_retry():
-    requester_model = {
-        "type": "HttpRequester",
-        "name": "list",
-        "url_base": "orange.com",
-        "path": "/v1/api",
-    }
-
-    connector_builder_factory = ModelToComponentFactory(disable_retries=True)
-    requester = connector_builder_factory.create_component(
-        model_type=HttpRequesterModel,
-        component_definition=requester_model,
-        config={},
-        name="Test",
-        decoder=None
-    )
-
-    assert requester.max_retries == 0
-
-
-=======
->>>>>>> fc85d8da
 def test_create_page_increment():
     model = PageIncrementModel(
         type="PageIncrement",
