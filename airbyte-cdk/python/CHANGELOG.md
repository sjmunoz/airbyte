--- conflicted
+++ resolved
@@ -1,15 +1,13 @@
 # Changelog
 
-<<<<<<< HEAD
-## 0.23.1
+## 0.25.1
 Low-Code: SubstreamSlicer.parent_key - dpath support added
-=======
+
 ## 0.25.0
 Use dpath.util.values method to parse response with nested lists
 
 ## 0.24.0
 Use dpath.util.values method to parse response with nested lists
->>>>>>> 74b5dbf7
 
 ## 0.23.0
 Limiting the number of HTTP requests during a test read
