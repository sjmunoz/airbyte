# Changelog

<<<<<<< HEAD
## 0.82.0
low-code: Add JWTAuthenticator
=======
## 0.81.6
Upgrade to recent version of langchain

## 0.81.5
Updated langchain version and add langchain_core as a dependency

## 0.81.4
Adding stream_descriptor as part of AirbyteTracedException.__init__
>>>>>>> afda83a3

## 0.81.3
Republish print buffer after previous pypi attempt timed out

## 0.81.2
Fix concurrent CDK printing by flushing the print buffer for every message

## 0.81.1
Concurrent CDK: add logging on exception

## 0.81.0
Unpin airbyte-protocol-models library

## 0.80.0
Concurrent CDK: support partitioned states

## 0.79.2
Concurrent CDK: Print error messages properly so that they can be categorized

## 0.79.1
Dummy patch to test new publishing flow fixes

## 0.79.0
Update release process of airbyte-cdk and source-declarative manifest

## 0.78.9
Fix CDK version mismatch introduced in 0.78.8

## 0.78.8
Update error messaging/type for missing streams. Note: version mismatch, please use 0.78.9 instead

## 0.78.6
low-code: add backward compatibility for old close slice behavior

## 0.78.5
low-code: fix stop_condition instantiation in the cursor pagination

## 0.78.4
low-code: Add last_record and last_page_size interpolation variables to pagination

## 0.78.3
Fix dependencies for file-based extras

## 0.78.2
low-code: fix retrieving partition key for legacy state migration

## 0.78.1
connector-builder: return full url-encoded URL instead of separating parameters

## 0.78.0
low-code: Allow state migration with CustomPartitionRouter

## 0.77.2
Emit state recordCount as float instead of integer

## 0.77.1
Fix empty , ,  extras packages

## 0.77.0
low-code: Add string interpolation filter

## 0.76.0
Migrate Python CDK to Poetry

## 0.75.0
low-code: Add StateMigration component

## 0.74.0
Request option params are allowed to be an array

## 0.73.0
set minimum python version to 3.9

## 0.72.2
Connector Builder: have schema fields be nullable by default except from PK and cursor field

## 0.72.1
low code: add refresh_token_error handler to DeclarativeOauth2Authenticator

## 0.72.0
low-code: Allow defining custom schema loaders

## 0.71.0
Declarative datetime-based cursors now only derive state values from records that were read

## 0.70.2
low-code: remove superfluous sleep

## 0.70.1
File-based CDK: Fix tab delimiter configuration in CSV file type

## 0.70.0
testing

## 0.69.2
low-code: improve error message when a custom component cannot be found

## 0.69.1
Update mock server test entrypoint wrapper to use per-stream state

## 0.69.0
Include recordCount in stream state messages and final state message for full refresh syncs

## 0.68.4
low-code: update cartesian stream slice to emit typed StreamSlice

## 0.68.3
Low-code: adding a default value if a stream slice is None during read_records

## 0.68.2
low-code: remove parent cursor compoent from incremental substreams' state message

## 0.68.1
no-op republish of 0.68.0

## 0.68.0
low-code: Allow page size to be defined with string interpolation

## 0.67.3
CDK: upgrade pyarrow

## 0.67.2
File CDK: Update parquet parser to handle values that resolve to None

## 0.67.1
Fix handling of tab-separated CSVs

## 0.67.0
Low-code: Add CustomRecordFilter

## 0.66.0
Low-code: Add interpolation for request options

## 0.65.0
low-code: Allow connectors to ignore stream slicer request options on paginated requests

## 0.64.1


## 0.64.0
Low-code: Add filter to RemoveFields

## 0.63.2
Correct handling of custom max_records limits in connector_builder

## 0.63.1
File-based CDK:  fix record enqueuing

## 0.63.0
Per-stream error reporting and continue syncing on error by default

## 0.62.2
mask access key when logging refresh response

## 0.62.1
[ISSUE #34910] add headers to HttpResponse for test framework

## 0.62.0
File-based CDK: functionality to make incremental syncs concurrent

## 0.61.2
[ISSUE #34755] do not propagate parameters on JSON schemas

## 0.61.1
Align version in CDK Dockerfile to be consistent. Before this change, the docker images was mistakenly pinned to version 0.58.5.

## 0.61.0
File-based CDK: log warning on no sync mode instead of raising exception

## 0.60.2
Improve error messages for concurrent CDK

## 0.60.1
Emit state when no partitions are generated for ccdk and update StateBuilder

## 0.60.0
File-based CDK: run full refresh syncs with concurrency

## 0.59.2
Fix CCDK overlapping message due to print in entrypoint

## 0.59.1
Fix concurrent CDK deadlock

## 0.59.0
Fix state message handling when running concurrent syncs

## 0.58.9
concurrent-cdk: improve resource usage when reading from substreams

## 0.58.8
CDK: HttpRequester can accept http_method in str format, which is required by custom low code components

## 0.58.7


## 0.58.6
File CDK: Added logic to emit logged `RecordParseError` errors and raise the single `AirbyteTracebackException` in the end of the sync, instead of silent skipping the parsing errors. PR: https://github.com/airbytehq/airbyte/pull/32589

## 0.58.5
Handle private network exception as config error

## 0.58.4
Add POST method to HttpMocker

## 0.58.3
fix declarative oauth initialization

## 0.58.2
Integration tests: adding debug mode to improve logging

## 0.58.1
Add schema normalization to declarative stream

## 0.58.0
Concurrent CDK: add state converter for ISO timestamps with millisecond granularity

## 0.57.8
add SelectiveAuthenticator

## 0.57.7
File CDK: Support raw txt file

## 0.57.6
Adding more tooling to cover source-stripe events stream

## 0.57.5
Raise error on passing unsupported value formats as query parameters

## 0.57.4
Vector DB CDK: Refactor embedders, File based CDK: Handle 422 errors properly in document file type parser

## 0.57.3
Vector DB CDK: Refactor embedders, File based CDK: Handle 422 errors properly in document file type parser

## 0.57.2
Update airbyte-protocol

## 0.57.1
Improve integration tests tooling

## 0.57.0
low-code: cache requests sent for parent streams
File-based CDK: Add support for automatic primary key for document file type format
File-based CDK: Add support for remote parsing of document file type format via API
Vector DB CDK: Fix bug with embedding tokens with special meaning like `<|endoftext|>`

## 0.56.1
no-op to verify pypi publish flow

## 0.56.0
Allow for connectors to continue syncing when a stream fails

## 0.55.5
File-based CDK: hide source-defined primary key; users can define primary keys in the connection's configuration

## 0.55.4
Source Integration tests: decoupling entrypoint wrapper from pytest

## 0.55.3
First iteration of integration tests tooling (http mocker and response builder)

## 0.55.2
concurrent-cdk: factory method initializes concurrent source with default number of max tasks

## 0.55.1
Vector DB CDK: Add omit_raw_text flag

## 0.55.0
concurrent cdk: read multiple streams concurrently

## 0.54.0
low-code: fix injection of page token if first request

## 0.53.9
Fix of generate the error message using _try_get_error based on list of errors

## 0.53.8
Vector DB CDK: Remove CDC records, File CDK: Update unstructured parser

## 0.53.7
low-code: fix debug logging when using --debug flag

## 0.53.6
Increase maximum_attempts_to_acquire to avoid crashing in acquire_call

## 0.53.5
File CDK: Improve stream config appearance

## 0.53.4
Concurrent CDK: fix futures pruning

## 0.53.3
Fix spec schema generation for File CDK and Vector DB CDK and allow skipping invalid files in document file parser

## 0.53.2
Concurrent CDK: Increase connection pool size to allow for 20 max workers

## 0.53.1
Concurrent CDK: Improve handling of future to avoid memory leak and improve performances

## 0.53.0
Add call rate functionality

## 0.52.10
Fix class SessionTokenAuthenticator for CLASS_TYPES_REGISTRY mapper

## 0.52.9
File CDK: Improve file type detection in document file type parser

## 0.52.8
Concurrent CDK: incremental (missing state conversion). Outside of concurrent specific work, this includes the following changes:
* Checkpointing state was acting on the number of records per slice. This has been changed to consider the number of records per syncs
* `Source.read_state` and `Source._emit_legacy_state_format` are now classmethods to allow for developers to have access to the state before instantiating the source

## 0.52.7
File CDK: Add pptx support

## 0.52.6
make  parameter as not required for default backoff handler

## 0.52.5
use in-memory cache if no file path is provided

## 0.52.4
File CDK: Add unstructured parser

## 0.52.3
Update source-declarative-manifest base image to update Linux alpine and Python

## 0.52.2


## 0.52.1
Add max time for backoff handler

## 0.52.0
File CDK: Add CustomFileBasedException for custom errors

## 0.51.44
low-code: Allow connector developers to specify the type of an added field

## 0.51.43
concurrent cdk: fail fast if a partition raises an exception

## 0.51.42
File CDK: Avoid listing all files for check command

## 0.51.41
Vector DB CDK: Expose stream identifier logic, add field remapping to processing | File CDK: Emit analytics message for used streams

## 0.51.40
Add filters for base64 encode and decode in Jinja Interpolation

## 0.51.39
Few bug fixes for concurrent cdk

## 0.51.38
Add ability to wrap HTTP errors with specific status codes occurred during access token refresh into AirbyteTracedException

## 0.51.37
Enable debug logging when running availability check

## 0.51.36
Enable debug logging when running availability check

## 0.51.35
File CDK: Allow configuring number of tested files for schema inference and parsability check

## 0.51.34
Vector DB CDK: Fix OpenAI compatible embedder when used without api key

## 0.51.33
Vector DB CDK: Improve batching process

## 0.51.32
Introduce experimental ThreadBasedConcurrentStream

## 0.51.31
Fix initialize of token_expiry_is_time_of_expiration field

## 0.51.30
Add new token_expiry_is_time_of_expiration property for AbstractOauth2Authenticator for indicate that token's expiry_in is a time of expiration

## 0.51.29
Coerce read_records to iterable in http availabilty strategy

## 0.51.28
Add functionality enabling Page Number/Offset to be set on the first request

## 0.51.27
Fix parsing of UUID fields in avro files

## 0.51.26
Vector DB CDK: Fix OpenAI embedder batch size

## 0.51.25
Add  configurable OpenAI embedder to cdk and add cloud environment helper

## 0.51.24
Fix previous version of request_cache clearing

## 0.51.23
Fix request_cache clearing and move it to tmp folder

## 0.51.22
Vector DB CDK: Adjust batch size for Azure embedder to current limits

## 0.51.21
Change Error message if Stream is not found

## 0.51.20
Vector DB CDK: Add text splitting options to document processing

## 0.51.19
Ensuring invalid user-provided urls does not generate sentry issues

## 0.51.18
Vector DB CDK adjustments: Prevent failures with big records and OpenAI embedder

## 0.51.17
[ISSUE #30353] File-Based CDK: remove file_type from stream config

## 0.51.16
Connector Builder: fix datetime format inference for str parsable as int but not isdecimal

## 0.51.15
Vector DB CDK: Add Azure OpenAI embedder

## 0.51.14
File-based CDK: improve error message for CSV parsing error

## 0.51.13
File-based CDK: migrated parsing error to config error to avoid sentry alerts

## 0.51.12
Add from-field embedder to vector db CDK

## 0.51.11
FIle-based CDK: Update spec and fix autogenerated headers with skip after

## 0.51.10
Vector DB CDK adjustments: Fix id generation, improve config spec, add base test case

## 0.51.9
[Issue #29660] Support empty keys with record selection

## 0.51.8
Add vector db CDK helpers

## 0.51.7
File-based CDK: allow user to provided column names for CSV files

## 0.51.6
File-based CDK: allow for extension mismatch

## 0.51.5
File-based CDK: Remove CSV noisy log

## 0.51.4
Source-S3 V4: feature parity rollout

## 0.51.3
File-based CDK: Do not stop processing files in slice on error

## 0.51.2
Check config against spec in embedded sources and remove list endpoint from connector builder module

## 0.51.1
low-code: allow formatting datetime as milliseconds since unix epoch

## 0.51.0
File-based CDK: handle legacy options

## 0.50.2
Fix title and description of datetime_format fields

## 0.50.1
File-based CDK cursor and entrypoint updates

## 0.50.0
Low code CDK: Decouple SimpleRetriever and HttpStream

## 0.49.0
Add utils for embedding sources in other Python applications

## 0.48.0
Relax pydantic version requirement and update to protocol models version 0.4.0

## 0.47.5
Support many format for cursor datetime

## 0.47.4
File-based CDK updates

## 0.47.3
Connector Builder: Ensure we return when there are no slices

## 0.47.2
low-code: deduplicate query params if they are already encoded in the URL

## 0.47.1
Fix RemoveFields transformation issue

## 0.47.0
Breaking change: Rename existing SessionTokenAuthenticator to LegacySessionTokenAuthenticator and make SessionTokenAuthenticator more generic

## 0.46.1
Connector builder: warn if the max number of records was reached

## 0.46.0
Remove pyarrow from main dependency and add it to extras

## 0.45.0
Fix pyyaml and cython incompatibility

## 0.44.4
Connector builder: Show all request/responses as part of the testing panel

## 0.44.3
[ISSUE #27494] allow for state to rely on transformed field

## 0.44.2
Ensuring the state value format matches the cursor value from the record

## 0.44.1
Fix issue with incremental sync following data feed release

## 0.44.0
Support data feed like incremental syncs

## 0.43.3
Fix return type of RecordFilter: changed from generator to list

## 0.43.2
Connector builder module: serialize request body as string

## 0.43.1
Fix availability check to handle HttpErrors which happen during slice extraction

## 0.43.0
Refactoring declarative state management

## 0.42.1
Error message on state per partition state discrepancy

## 0.42.0
Supporting state per partition given incremental sync and partition router

## 0.41.0
Use x-www-urlencoded for access token refresh requests

## 0.40.5
Replace  with  when making oauth calls

## 0.40.4
Emit messages using message repository

## 0.40.3
Add utils for inferring datetime formats

## 0.40.2
Add a metadata field to the declarative component schema

## 0.40.1
make DatetimeBasedCursor.end_datetime optional

## 0.40.0
Remove SingleUseRefreshTokenOAuthAuthenticator from low code CDK and add generic injection capabilities to ApiKeyAuthenticator

## 0.39.4
Connector builder: add latest connector config control message to read calls

## 0.39.3
Add refresh token update capabilities to OAuthAuthenticator

## 0.39.2
Make step and cursor_granularity optional

## 0.39.1
Improve connector builder error messages

## 0.39.0
Align schema generation in SchemaInferrer with Airbyte platform capabilities

## 0.38.0
Allow nested objects in request_body_json

## 0.37.0
low-code: Make refresh token in oauth authenticator optional

## 0.36.5
Unfreeze requests version and test new pipeline

## 0.36.4
low-code: use jinja sandbox and restrict some methods

## 0.36.3
pin the version of the requests library

## 0.36.2
Support parsing non UTC dates and Connector Builder set slice descriptor

## 0.36.1
low-code: fix add field transformation when running from the connector builder

## 0.36.0
Emit stream status messages

## 0.35.4
low-code: remove now_local() macro because it's too unpredictable

## 0.35.3
low-code: alias stream_interval and stream_partition to stream_slice in jinja context

## 0.35.2
Connector builder scrubs secrets from raw request and response

## 0.35.1
low-code: Add title, description, and examples for all fields in the manifest schema

## 0.35.0
low-code: simplify session token authenticator interface

## 0.34.3
low-code: fix typo in ManifestDeclarativeSource

## 0.34.2
Emit slice log messages when running the connector builder

## 0.34.1
set slice and pages limit when reading from the connector builder module

## 0.34.0
Low-Code CDK: Enable use of SingleUseRefreshTokenAuthenticator

## 0.33.2
low-code: fix duplicate stream slicer update

## 0.33.1
Low-Code CDK: make RecordFilter.filter_records as generator

## 0.33.0
Enable oauth flow for low-code connectors

## 0.32.0
Remove unexpected error swallowing on abstract source's check method

## 0.31.1
connector builder: send stacktrace when error on read

## 0.31.0
Add connector builder module for handling Connector Builder server requests

## 0.30.4
CDK's read command handler supports Connector Builder list_streams requests

## 0.30.3
Fix reset pagination issue on test reads

## 0.30.2
* Low-code CDK: Override refresh_access_token logic DeclarativeOAuthAuthenticator

## 0.30.1
Releasing using the new release flow. No change to the CDK per se

## 0.30.0
OAuth: retry refresh access token requests

## 0.29.3
Low-Code CDK: duration macro added

## 0.29.2
support python3.8

## 0.29.1
Publishing Docker image for source-declarative-manifest

## 0.29.0
**Breaking changes: We have promoted the low-code CDK to Beta. This release contains a number of breaking changes intended to improve the overall usability of the language by reorganizing certain concepts, renaming, reducing some field duplication, and removal of fields that are seldom used.**

The changes are:
* Deprecated the concept of Stream Slicers in favor of two individual concepts: Incremental Syncs, and Partition Routers:
  * Stream will define an `incremental_sync` field which is responsible for defining how the connector should support incremental syncs using a cursor field. `DatetimeStreamSlicer` has been renamed to `DatetimeBasedCursor` and can be used for this field.
  * `Retriever`s will now define a `partition_router` field. The remaining slicers are now called `SubstreamPartitionRouter` and `ListPartitionRouter`, both of which can be used here as they already have been.
  * The `CartesianProductStreamSlicer` because `partition_router` can accept a list of values and will generate that same cartesian product by default.
* `$options` have been renamed to `$parameters`
* Changed the notation for component references to the JSON schema notation (`$ref: "#/definitions/requester"`)
* `DefaultPaginator` no longer has a `url_base` field. Moving forward, paginators will derive the `url_base` from the `HttpRequester`. There are some unique cases for connectors that implement a custom `Retriever`.
* `primary_key` and `name` no longer need to be defined on `Retriever`s or `Requester`s. They will be derived from the stream’s definition
* Streams no longer define a `stream_cursor_field` and will derive it from the `incremental_sync` component. `checkpoint_interval` has also been deprecated
* DpathExtractor `field_pointer` has been renamed to `field_path`
* `RequestOption` can no longer be used with with `inject_into` set to `path`. There is now a dedicated `RequestPath` component moving forward.

## 0.28.1
Low-Code CDK: fix signature _parse_records_and_emit_request_and_responses

## 0.28.0
Low-Code: improve day_delta macro and MinMaxDatetime component

## 0.27.0
Make HttpAvailabilityStrategy default for HttpStreams

## 0.26.0
Low-Code CDK: make DatetimeStreamSlicer.step as InterpolatedString

## 0.25.2
Low-Code: SubstreamSlicer.parent_key - dpath support added

## 0.25.1
Fix issue when trying to log stream slices that are non-JSON-serializable

## 0.25.0
Use dpath.util.values method to parse response with nested lists

## 0.24.0
Use dpath.util.values method to parse response with nested lists

## 0.23.0
Limiting the number of HTTP requests during a test read

## 0.22.0
Surface the resolved manifest in the CDK

## 0.21.0
Add AvailabilityStrategy concept and use check_availability within CheckStream

## 0.20.2
Add missing package in previous patch release

## 0.20.1
Handle edge cases for CheckStream - checking connection to empty stream, and checking connection to substream with no parent records

## 0.20.0
Low-Code: Refactor low-code to use Pydantic model based manifest parsing and component creation

## 0.19.1
Low-code: Make documentation_url in the Spec be optional

## 0.19.0
Low-Code: Handle forward references in manifest

## 0.18.1
Allow for CustomRequester to be defined within declarative manifests

## 0.18.0
Adding `cursor_granularity` to the declarative API of DatetimeStreamSlicer

## 0.17.0
Add utility class to infer schemas from real records

## 0.16.3
Do not eagerly refresh access token in `SingleUseRefreshTokenOauth2Authenticator` [#20923](https://github.com/airbytehq/airbyte/pull/20923)

## 0.16.2
Fix the naming of OAuthAuthenticator

## 0.16.1
Include declarative_component_schema.yaml in the publish to PyPi

## 0.16.0
Start validating low-code manifests using the declarative_component_schema.yaml file

## 0.15.0
Reverts additions from versions 0.13.0 and 0.13.3.

## 0.14.0
Low-code: Add token_expiry_date_format to OAuth Authenticator. Resolve ref schema

## 0.13.3
Fixed `StopIteration` exception for empty streams while `check_availability` runs.

## 0.13.2
Low-code: Enable low-code CDK users to specify schema inline in the manifest

## 0.13.1
Low-code: Add `SessionTokenAuthenticator`

## 0.13.0
Add `Stream.check_availability` and `Stream.AvailabilityStrategy`. Make `HttpAvailabilityStrategy` the default `HttpStream.AvailabilityStrategy`.

## 0.12.4
Lookback window should applied when a state is supplied as well

## 0.12.3
Low-code: Finally, make `OffsetIncrement.page_size` interpolated string or int

## 0.12.2
Revert breaking change on `read_config` while keeping the improvement on the error message

## 0.12.0
Improve error readability when reading JSON config files

## 0.11.3
Low-code: Log response error message on failure

## 0.11.2
Low-code: Include the HTTP method used by the request in logging output of the `airbyte-cdk`

## 0.11.1
Low-code: Fix the component manifest schema to and validate check instead of checker

## 0.11.0
Declare a new authenticator `SingleUseRefreshTokenOauth2Authenticator` that can perform connector configuration mutation and emit `AirbyteControlMessage.ConnectorConfig`.

## 0.10.0
Low-code: Add `start_from_page` option to a PageIncrement class

## 0.9.5
Low-code: Add jinja macro `format_datetime`

## 0.9.4
Low-code: Fix reference resolution for connector builder

## 0.9.3
Low-code: Avoid duplicate HTTP query in `simple_retriever`

## 0.9.2
Low-code: Make `default_paginator.page_token_option` optional

## 0.9.1
Low-code: Fix filtering vars in `InterpolatedRequestInputProvider.eval_request_inputs`

## 0.9.0
Low-code: Allow `grant_type` to be specified for OAuthAuthenticator

## 0.8.1
Low-code: Don't update cursor for non-record messages and fix default loader for connector builder manifests

## 0.8.0
Low-code: Allow for request and response to be emitted as log messages

## 0.7.1
Low-code: Decouple yaml manifest parsing from the declarative source implementation

## 0.7.0
Low-code: Allow connector specifications to be defined in the manifest

## 0.6.0
Low-code: Add support for monthly and yearly incremental updates for `DatetimeStreamSlicer`

## 0.5.4
Low-code: Get response.json in a safe way

## 0.5.3
Low-code: Replace EmptySchemaLoader with DefaultSchemaLoader to retain backwards compatibility
Low-code: Evaluate backoff strategies at runtime

## 0.5.2
Low-code: Allow for read even when schemas are not defined for a connector yet

## 0.4.2
Low-code: Fix off by one error with the stream slicers

## 0.4.1
Low-code: Fix a few bugs with the stream slicers

## 0.4.0
Low-code: Add support for custom error messages on error response filters

## 0.3.0
Publish python typehints via `py.typed` file.

## 0.2.3
- Propagate options to InterpolatedRequestInputProvider

## 0.2.2
- Report config validation errors as failed connection status during `check`.
- Report config validation errors as `config_error` failure type.

## 0.2.1

- Low-code: Always convert stream slices output to an iterator

## 0.2.0

- Replace caching method: VCR.py -> requests-cache with SQLite backend

## 0.1.104

- Protocol change: `supported_sync_modes` is now a required properties on AirbyteStream. [#15591](https://github.com/airbytehq/airbyte/pull/15591)

## 0.1.103

- Low-code: added hash filter to jinja template

## 0.1.102

- Low-code: Fix check for streams that do not define a stream slicer

## 0.1.101

- Low-code: $options do not overwrite parameters that are already set

## 0.1.100

- Low-code: Pass stream_slice to read_records when reading from CheckStream

## 0.1.99

- Low-code: Fix default stream schema loader

## 0.1.98

- Low-code: Expose WaitUntilTimeFromHeader strategy and WaitTimeFromHeader as component type

## 0.1.97

- Revert 0.1.96

## 0.1.96

- Improve error for returning non-iterable from connectors parse_response

## 0.1.95

- Low-code: Expose PageIncrement strategy as component type

## 0.1.94

- Low-code: Stream schema loader has a default value and can be omitted

## 0.1.93

- Low-code: Standardize slashes in url_base and path

## 0.1.92

- Low-code: Properly propagate $options to array items
- Low-code: Log request and response when running check operation in debug mode

## 0.1.91

- Low-code: Rename LimitPaginator to DefaultPaginator and move page_size field to PaginationStrategy

## 0.1.90

- Fix error when TypeTransformer tries to warn about invalid transformations in arrays

## 0.1.89

- Fix: properly emit state when a stream has empty slices, provided by an iterator

## 0.1.88

- Bugfix: Evaluate `response.text` only in debug mode

## 0.1.87

- During incremental syncs allow for streams to emit state messages in the per-stream format

## 0.1.86

- TypeTransformer now converts simple types to array of simple types
- TypeTransformer make warning message more informative

## 0.1.85

- Make TypeTransformer more robust to incorrect incoming records

## 0.1.84

- Emit legacy format when state is unspecified for read override connectors

## 0.1.83

- Fix per-stream to send legacy format for connectors that override read

## 0.1.82

- Freeze dataclasses-jsonschema to 2.15.1

## 0.1.81

- Fix regression in `_checkpoint_state` arg

## Unreleased

- Update Airbyte Protocol model to support protocol_version

## 0.1.80

- Add NoAuth to declarative registry and auth parse bug fix

## 0.1.79

- Fix yaml schema parsing when running from docker container

## 0.1.78

- Fix yaml config parsing when running from docker container

## 0.1.77

- Add schema validation for declarative YAML connector configs

## 0.1.76

- Bugfix: Correctly set parent slice stream for sub-resource streams

## 0.1.75

- Improve `filter_secrets` skip empty secret

## 0.1.74

- Replace JelloRecordExtractor with DpathRecordExtractor

## 0.1.73

- Bugfix: Fix bug in DatetimeStreamSlicer's parsing method

## 0.1.72

- Bugfix: Fix bug in DatetimeStreamSlicer's format method

## 0.1.71

- Refactor declarative package to dataclasses
- Bugfix: Requester header always converted to string
- Bugfix: Reset paginator state between stream slices
- Bugfix: Record selector handles single records

## 0.1.70

- Bugfix: DatetimeStreamSlicer cast interpolated result to string before converting to datetime
- Bugfix: Set stream slicer's request options in SimpleRetriever

## 0.1.69

- AbstractSource emits a state message when reading incremental even if there were no stream slices to process.

## 0.1.68

- Replace parse-time string interpolation with run-time interpolation in YAML-based sources

## 0.1.67

- Add support declarative token authenticator.

## 0.1.66

- Call init_uncaught_exception_handler from AirbyteEntrypoint.__init__ and Destination.run_cmd
- Add the ability to remove & add records in YAML-based sources

## 0.1.65

- Allow for detailed debug messages to be enabled using the --debug command.

## 0.1.64

- Add support for configurable oauth request payload and declarative oauth authenticator.

## 0.1.63

- Define `namespace` property on the `Stream` class inside `core.py`.

## 0.1.62

Bugfix: Correctly obfuscate nested secrets and secrets specified inside oneOf blocks inside the connector's spec.

## 0.1.61

- Remove legacy sentry code

## 0.1.60

- Add `requests.exceptions.ChunkedEncodingError` to transient errors so it could be retried

## 0.1.59

- Add `Stream.get_error_display_message()` to retrieve user-friendly messages from exceptions encountered while reading streams.
- Add default error error message retrieval logic for `HTTPStream`s following common API patterns.

## 0.1.58

`TypeTransformer.default_convert` catch `TypeError`

## 0.1.57

Update protocol models to support per-stream state: [#12829](https://github.com/airbytehq/airbyte/pull/12829).

## 0.1.56

- Update protocol models to include `AirbyteTraceMessage`
- Emit an `AirbyteTraceMessage` on uncaught exceptions
- Add `AirbyteTracedException`

## 0.1.55

Add support for reading the spec from a YAML file (`spec.yaml`)

## 0.1.54

- Add ability to import `IncrementalMixin` from `airbyte_cdk.sources.streams`.
- Bumped minimum supported Python version to 3.9.

## 0.1.53

Remove a false positive error logging during the send process.

## 0.1.52

Fix BaseBackoffException constructor

## 0.1.50

Improve logging for Error handling during send process.

## 0.1.49

Add support for streams with explicit state attribute.

## 0.1.48

Fix type annotations.

## 0.1.47

Fix typing errors.

## 0.1.45

Integrate Sentry for performance and errors tracking.

## 0.1.44

Log http response status code and its content.

## 0.1.43

Fix logging of unhandled exceptions: print stacktrace.

## 0.1.42

Add base pydantic model for connector config and schemas.

## 0.1.41

Fix build error

## 0.1.40

Filter airbyte_secrets values at logger and other logging refactorings.

## 0.1.39

Add `__init__.py` to mark the directory `airbyte_cdk/utils` as a package.

## 0.1.38

Improve URL-creation in CDK. Changed to using `urllib.parse.urljoin()`.

## 0.1.37

Fix `emitted_at` from `seconds * 1000` to correct milliseconds.

## 0.1.36

Fix broken logger in streams: add logger inheritance for streams from `airbyte`.

## 0.1.35

Fix false warnings on record transform.

## 0.1.34

Fix logging inside source and streams

## 0.1.33

Resolve $ref fields for discover json schema.

## 0.1.32

- Added Sphinx docs `airbyte-cdk/python/reference_docs` module.
- Added module documents at `airbyte-cdk/python/sphinx-docs.md`.
- Added Read the Docs publishing configuration at `.readthedocs.yaml`.

## 0.1.31

Transforming Python log levels to Airbyte protocol log levels

## 0.1.30

Updated OAuth2Specification.rootObject type in airbyte_protocol to allow string or int

## 0.1.29

Fix import logger error

## 0.1.28

Added `check_config_against_spec` parameter to `Connector` abstract class
to allow skipping validating the input config against the spec for non-`check` calls

## 0.1.27

Improving unit test for logger

## 0.1.26

Use python standard logging instead of custom class

## 0.1.25

Modified `OAuth2Specification` model, added new fields: `rootObject` and `oauthFlowOutputParameters`

## 0.1.24

Added Transform class to use for mutating record value types so they adhere to jsonschema definition.

## 0.1.23

Added the ability to use caching for efficient synchronization of nested streams.

## 0.1.22

Allow passing custom headers to request in `OAuth2Authenticator.refresh_access_token()`: https://github.com/airbytehq/airbyte/pull/6219

## 0.1.21

Resolve nested schema references and move external references to single schema definitions.

## 0.1.20

- Allow using `requests.auth.AuthBase` as authenticators instead of custom CDK authenticators.
- Implement Oauth2Authenticator, MultipleTokenAuthenticator and TokenAuthenticator authenticators.
- Add support for both legacy and requests native authenticator to HttpStream class.

## 0.1.19

No longer prints full config files on validation error to prevent exposing secrets to log file: https://github.com/airbytehq/airbyte/pull/5879

## 0.1.18

Fix incremental stream not saved state when internal limit config set.

## 0.1.17

Fix mismatching between number of records actually read and number of records in logs by 1: https://github.com/airbytehq/airbyte/pull/5767

## 0.1.16

Update generated AirbyteProtocol models to contain [Oauth changes](https://github.com/airbytehq/airbyte/pull/5776).

## 0.1.15

Add \_limit and \_page_size as internal config parameters for SAT

## 0.1.14

If the input config file does not comply with spec schema, raise an exception instead of `system.exit`.

## 0.1.13

Fix defect with user defined backoff time retry attempts, number of retries logic fixed

## 0.1.12

Add raise_on_http_errors, max_retries, retry_factor properties to be able to ignore http status errors and modify retry time in HTTP stream

## 0.1.11

Add checking specified config againt spec for read, write, check and discover commands

## 0.1.10

Add `MultipleTokenAuthenticator` class to allow cycling through a list of API tokens when making HTTP requests

## 0.1.8

Allow to fetch primary key info from singer catalog

## 0.1.7

Allow to use non-JSON payloads in request body for http source

## 0.1.6

Add abstraction for creating destinations.

Fix logging of the initial state.

## 0.1.5

Allow specifying keyword arguments to be sent on a request made by an HTTP stream: https://github.com/airbytehq/airbyte/pull/4493

## 0.1.4

Allow to use Python 3.7.0: https://github.com/airbytehq/airbyte/pull/3566

## 0.1.2

Fix an issue that caused infinite pagination: https://github.com/airbytehq/airbyte/pull/3366

## 0.1.1

Initial Release<|MERGE_RESOLUTION|>--- conflicted
+++ resolved
@@ -1,9 +1,8 @@
 # Changelog
 
-<<<<<<< HEAD
 ## 0.82.0
 low-code: Add JWTAuthenticator
-=======
+
 ## 0.81.6
 Upgrade to recent version of langchain
 
@@ -12,7 +11,6 @@
 
 ## 0.81.4
 Adding stream_descriptor as part of AirbyteTracedException.__init__
->>>>>>> afda83a3
 
 ## 0.81.3
 Republish print buffer after previous pypi attempt timed out
