#
# Copyright (c) 2023 Airbyte, Inc., all rights reserved.
#

import logging
import os
from dataclasses import InitVar, dataclass
from typing import Any, Callable, Mapping, MutableMapping, Optional, Union
from urllib.parse import urljoin

import requests
from airbyte_cdk.sources.declarative.auth.declarative_authenticator import DeclarativeAuthenticator, NoAuth
from airbyte_cdk.sources.declarative.decoders import Decoder
from airbyte_cdk.sources.declarative.decoders.json_decoder import JsonDecoder
from airbyte_cdk.sources.declarative.interpolation.interpolated_string import InterpolatedString
from airbyte_cdk.sources.declarative.requesters.request_options.interpolated_request_options_provider import (
    InterpolatedRequestOptionsProvider,
)
from airbyte_cdk.sources.declarative.requesters.requester import HttpMethod, Requester
from airbyte_cdk.sources.message import MessageRepository, NoopMessageRepository
from airbyte_cdk.sources.streams.http import HttpClient
from airbyte_cdk.sources.streams.http.error_handlers import ErrorHandler
from airbyte_cdk.sources.types import Config, StreamSlice, StreamState
from airbyte_cdk.utils.mapping_helpers import combine_mappings


@dataclass
class HttpRequester(Requester):
    """
    Default implementation of a Requester

    Attributes:
        name (str): Name of the stream. Only used for request/response caching
        url_base (Union[InterpolatedString, str]): Base url to send requests to
        path (Union[InterpolatedString, str]): Path to send requests to
        http_method (Union[str, HttpMethod]): HTTP method to use when sending requests
        request_options_provider (Optional[InterpolatedRequestOptionsProvider]): request option provider defining the options to set on outgoing requests
        authenticator (DeclarativeAuthenticator): Authenticator defining how to authenticate to the source
        error_handler (Optional[ErrorHandler]): Error handler defining how to detect and handle errors
        backoff_strategies (Optional[List[BackoffStrategy]]): List of backoff strategies to use when retrying requests
        config (Config): The user-provided configuration as specified by the source's spec
        use_cache (bool): Indicates that data should be cached for this stream
    """

    name: str
    url_base: Union[InterpolatedString, str]
    path: Union[InterpolatedString, str]
    config: Config
    parameters: InitVar[Mapping[str, Any]]
    authenticator: Optional[DeclarativeAuthenticator] = None
    http_method: Union[str, HttpMethod] = HttpMethod.GET
    request_options_provider: Optional[InterpolatedRequestOptionsProvider] = None
    error_handler: Optional[ErrorHandler] = None
    disable_retries: bool = False
    message_repository: MessageRepository = NoopMessageRepository()
    use_cache: bool = False
    stream_response: bool = False
    decoder: Decoder = JsonDecoder(parameters={})

    def __post_init__(self, parameters: Mapping[str, Any]) -> None:
        self._url_base = InterpolatedString.create(self.url_base, parameters=parameters)
        self._path = InterpolatedString.create(self.path, parameters=parameters)
        if self.request_options_provider is None:
            self._request_options_provider = InterpolatedRequestOptionsProvider(config=self.config, parameters=parameters)
        elif isinstance(self.request_options_provider, dict):
            self._request_options_provider = InterpolatedRequestOptionsProvider(config=self.config, **self.request_options_provider)
        else:
            self._request_options_provider = self.request_options_provider
        self._authenticator = self.authenticator or NoAuth(parameters=parameters)
        self._http_method = HttpMethod[self.http_method] if isinstance(self.http_method, str) else self.http_method
        self.error_handler = self.error_handler
        self._parameters = parameters
<<<<<<< HEAD
        self._session = self.request_cache()
        self._session.mount(
            "https://", requests.adapters.HTTPAdapter(pool_connections=MAX_CONNECTION_POOL_SIZE, pool_maxsize=MAX_CONNECTION_POOL_SIZE)
        )

        if isinstance(self._authenticator, AuthBase):
            self._session.auth = self._authenticator
=======
        self.decoder = JsonDecoder(parameters={})
>>>>>>> fc85d8da

        if self.error_handler is not None and hasattr(self.error_handler, "backoff_strategies"):
            backoff_strategies = self.error_handler.backoff_strategies
        else:
            backoff_strategies = None

        self._http_client = HttpClient(
            name=self.name,
            logger=self.logger,
            error_handler=self.error_handler,
            authenticator=self._authenticator,
            use_cache=self.use_cache,
            backoff_strategy=backoff_strategies,
            disable_retries=self.disable_retries,
            message_respository=self.message_repository,
        )

    def get_authenticator(self) -> DeclarativeAuthenticator:
        return self._authenticator

    def get_url_base(self) -> str:
        return os.path.join(self._url_base.eval(self.config), "")

    def get_path(
        self, *, stream_state: Optional[StreamState], stream_slice: Optional[StreamSlice], next_page_token: Optional[Mapping[str, Any]]
    ) -> str:
        kwargs = {"stream_state": stream_state, "stream_slice": stream_slice, "next_page_token": next_page_token}
        path = str(self._path.eval(self.config, **kwargs))
        return path.lstrip("/")

    def get_method(self) -> HttpMethod:
        return self._http_method

    def get_request_params(
        self,
        *,
        stream_state: Optional[StreamState] = None,
        stream_slice: Optional[StreamSlice] = None,
        next_page_token: Optional[Mapping[str, Any]] = None,
    ) -> MutableMapping[str, Any]:
        return self._request_options_provider.get_request_params(
            stream_state=stream_state, stream_slice=stream_slice, next_page_token=next_page_token
        )

    def get_request_headers(
        self,
        *,
        stream_state: Optional[StreamState] = None,
        stream_slice: Optional[StreamSlice] = None,
        next_page_token: Optional[Mapping[str, Any]] = None,
    ) -> Mapping[str, Any]:
        return self._request_options_provider.get_request_headers(
            stream_state=stream_state, stream_slice=stream_slice, next_page_token=next_page_token
        )

    # fixing request options provider types has a lot of dependencies
    def get_request_body_data(  # type: ignore
        self,
        *,
        stream_state: Optional[StreamState] = None,
        stream_slice: Optional[StreamSlice] = None,
        next_page_token: Optional[Mapping[str, Any]] = None,
    ) -> Union[Mapping[str, Any], str]:
        return (
            self._request_options_provider.get_request_body_data(
                stream_state=stream_state, stream_slice=stream_slice, next_page_token=next_page_token
            )
            or {}
        )

    # fixing request options provider types has a lot of dependencies
    def get_request_body_json(  # type: ignore
        self,
        *,
        stream_state: Optional[StreamState] = None,
        stream_slice: Optional[StreamSlice] = None,
        next_page_token: Optional[Mapping[str, Any]] = None,
    ) -> Optional[Mapping[str, Any]]:
        return self._request_options_provider.get_request_body_json(
            stream_state=stream_state, stream_slice=stream_slice, next_page_token=next_page_token
        )

    @property
    def logger(self) -> logging.Logger:
        return logging.getLogger(f"airbyte.HttpRequester.{self.name}")

    def _get_request_options(
        self,
        stream_state: Optional[StreamState],
        stream_slice: Optional[StreamSlice],
        next_page_token: Optional[Mapping[str, Any]],
        requester_method: Callable[..., Optional[Union[Mapping[str, Any], str]]],
        auth_options_method: Callable[..., Optional[Union[Mapping[str, Any], str]]],
        extra_options: Optional[Union[Mapping[str, Any], str]] = None,
    ) -> Union[Mapping[str, Any], str]:
        """
        Get the request_option from the requester, the authenticator and extra_options passed in.
        Raise a ValueError if there's a key collision
        Returned merged mapping otherwise
        """
        return combine_mappings(
            [
                requester_method(stream_state=stream_state, stream_slice=stream_slice, next_page_token=next_page_token),
                auth_options_method(),
                extra_options,
            ]
        )

    def _request_headers(
        self,
        stream_state: Optional[StreamState] = None,
        stream_slice: Optional[StreamSlice] = None,
        next_page_token: Optional[Mapping[str, Any]] = None,
        extra_headers: Optional[Mapping[str, Any]] = None,
    ) -> Mapping[str, Any]:
        """
        Specifies request headers.
        Authentication headers will overwrite any overlapping headers returned from this method.
        """
        headers = self._get_request_options(
            stream_state,
            stream_slice,
            next_page_token,
            self.get_request_headers,
            self.get_authenticator().get_auth_header,
            extra_headers,
        )
        if isinstance(headers, str):
            raise ValueError("Request headers cannot be a string")
        return {str(k): str(v) for k, v in headers.items()}

    def _request_params(
        self,
        stream_state: Optional[StreamState],
        stream_slice: Optional[StreamSlice],
        next_page_token: Optional[Mapping[str, Any]],
        extra_params: Optional[Mapping[str, Any]] = None,
    ) -> Mapping[str, Any]:
        """
        Specifies the query parameters that should be set on an outgoing HTTP request given the inputs.

        E.g: you might want to define query parameters for paging if next_page_token is not None.
        """
        options = self._get_request_options(
            stream_state, stream_slice, next_page_token, self.get_request_params, self.get_authenticator().get_request_params, extra_params
        )
        if isinstance(options, str):
            raise ValueError("Request params cannot be a string")

        for k, v in options.items():
            if isinstance(v, (dict,)):
                raise ValueError(f"Invalid value for `{k}` parameter. The values of request params cannot be an object.")

        return options

    def _request_body_data(
        self,
        stream_state: Optional[StreamState],
        stream_slice: Optional[StreamSlice],
        next_page_token: Optional[Mapping[str, Any]],
        extra_body_data: Optional[Union[Mapping[str, Any], str]] = None,
    ) -> Optional[Union[Mapping[str, Any], str]]:
        """
        Specifies how to populate the body of the request with a non-JSON payload.

        If returns a ready text that it will be sent as is.
        If returns a dict that it will be converted to a urlencoded form.
        E.g. {"key1": "value1", "key2": "value2"} => "key1=value1&key2=value2"

        At the same time only one of the 'request_body_data' and 'request_body_json' functions can be overridden.
        """
        # Warning: use self.state instead of the stream_state passed as argument!
        return self._get_request_options(
            stream_state,
            stream_slice,
            next_page_token,
            self.get_request_body_data,
            self.get_authenticator().get_request_body_data,
            extra_body_data,
        )

    def _request_body_json(
        self,
        stream_state: Optional[StreamState],
        stream_slice: Optional[StreamSlice],
        next_page_token: Optional[Mapping[str, Any]],
        extra_body_json: Optional[Mapping[str, Any]] = None,
    ) -> Optional[Mapping[str, Any]]:
        """
        Specifies how to populate the body of the request with a JSON payload.

        At the same time only one of the 'request_body_data' and 'request_body_json' functions can be overridden.
        """
        # Warning: use self.state instead of the stream_state passed as argument!
        options = self._get_request_options(
            stream_state,
            stream_slice,
            next_page_token,
            self.get_request_body_json,
            self.get_authenticator().get_request_body_json,
            extra_body_json,
        )
        if isinstance(options, str):
            raise ValueError("Request body json cannot be a string")
        return options

    @classmethod
    def _join_url(cls, url_base: str, path: str) -> str:
        return urljoin(url_base, path)

    def send_request(
        self,
        stream_state: Optional[StreamState] = None,
        stream_slice: Optional[StreamSlice] = None,
        next_page_token: Optional[Mapping[str, Any]] = None,
        path: Optional[str] = None,
        request_headers: Optional[Mapping[str, Any]] = None,
        request_params: Optional[Mapping[str, Any]] = None,
        request_body_data: Optional[Union[Mapping[str, Any], str]] = None,
        request_body_json: Optional[Mapping[str, Any]] = None,
        log_formatter: Optional[Callable[[requests.Response], Any]] = None,
    ) -> Optional[requests.Response]:

        request, response = self._http_client.send_request(
            http_method=self.get_method().value,
            url=self._join_url(
                self.get_url_base(),
                path or self.get_path(stream_state=stream_state, stream_slice=stream_slice, next_page_token=next_page_token),
            ),
            request_kwargs={},
            headers=self._request_headers(stream_state, stream_slice, next_page_token, request_headers),
            params=self._request_params(stream_state, stream_slice, next_page_token, request_params),
            json=self._request_body_json(stream_state, stream_slice, next_page_token, request_body_json),
            data=self._request_body_data(stream_state, stream_slice, next_page_token, request_body_data),
            dedupe_query_params=True,
            log_formatter=log_formatter,
        )

<<<<<<< HEAD
        response = self._send_with_retry(request, log_formatter=log_formatter)
        return self._validate_response(response)

    def _send_with_retry(
        self,
        request: requests.PreparedRequest,
        log_formatter: Optional[Callable[[requests.Response], Any]] = None,
    ) -> requests.Response:
        """
        Creates backoff wrappers which are responsible for retry logic
        """

        """
        Backoff package has max_tries parameter that means total number of
        tries before giving up, so if this number is 0 no calls expected to be done.
        But for this class we call it max_REtries assuming there would be at
        least one attempt and some retry attempts, to comply this logic we add
        1 to expected retries attempts.
        """
        max_tries = self.max_retries
        """
        According to backoff max_tries docstring:
            max_tries: The maximum number of attempts to make before giving
                up ...The default value of None means there is no limit to
                the number of tries.
        This implies that if max_tries is explicitly set to None there is no
        limit to retry attempts, otherwise it is limited number of tries. But
        this is not true for current version of backoff packages (1.8.0). Setting
        max_tries to 0 or negative number would result in endless retry attempts.
        Add this condition to avoid an endless loop if it hasn't been set
        explicitly (i.e. max_retries is not None).
        """
        max_time = self.max_time
        """
        According to backoff max_time docstring:
            max_time: The maximum total amount of time to try for before
                giving up. Once expired, the exception will be allowed to
                escape. If a callable is passed, it will be
                evaluated at runtime and its return value used.
        """
        if max_tries is not None:
            max_tries = max(0, max_tries) + 1

        user_backoff_handler = user_defined_backoff_handler(max_tries=max_tries, max_time=max_time)(self._send)  # type: ignore # we don't pass in kwargs to the backoff handler
        backoff_handler = default_backoff_handler(max_tries=max_tries, max_time=max_time, factor=self._DEFAULT_RETRY_FACTOR)
        # backoff handlers wrap _send, so it will always return a response
        return backoff_handler(user_backoff_handler)(request, log_formatter=log_formatter)  # type: ignore

    def _send(
        self,
        request: requests.PreparedRequest,
        log_formatter: Optional[Callable[[requests.Response], Any]] = None,
    ) -> requests.Response:
        """
        Wraps sending the request in rate limit and error handlers.
        Please note that error handling for HTTP status codes will be ignored if raise_on_http_errors is set to False

        This method handles two types of exceptions:
            1. Expected transient exceptions e.g: 429 status code.
            2. Unexpected transient exceptions e.g: timeout.

        To trigger a backoff, we raise an exception that is handled by the backoff decorator. If an exception is not handled by the decorator will
        fail the sync.

        For expected transient exceptions, backoff time is determined by the type of exception raised:
            1. CustomBackoffException uses the user-provided backoff value
            2. DefaultBackoffException falls back on the decorator's default behavior e.g: exponential backoff

        Unexpected transient exceptions use the default backoff parameters.
        Unexpected persistent exceptions are not handled and will cause the sync to fail.
        """
        self.logger.debug(
            "Making outbound API request", extra={"headers": request.headers, "url": request.url, "request_body": request.body}
        )
        response: requests.Response = self._session.send(request, stream=self.stream_response)
        if self.stream_response:
            self.logger.debug(
                "Receiving response, but not logging it as it is a stream response",
                extra={"headers": response.headers, "status": response.status_code},
            )
        else:
            self.logger.debug(
                "Receiving response", extra={"headers": response.headers, "status": response.status_code, "body": response.text}
            )
        if log_formatter:
            formatter = log_formatter
            self.message_repository.log_message(
                Level.DEBUG,
                lambda: formatter(response),
            )
        if self._should_retry(response):
            custom_backoff_time = self._backoff_time(response)
            if custom_backoff_time:
                raise UserDefinedBackoffException(backoff=custom_backoff_time, request=request, response=response)
            else:
                raise DefaultBackoffException(request=request, response=response)
        return response

    def _validate_response(
        self,
        response: requests.Response,
    ) -> Optional[requests.Response]:
        # if fail -> raise exception
        # if ignore -> ignore response and return None
        # else -> delegate to caller
        if self.error_handler is None:
            return response

        response_status = self.interpret_response_status(response)
        if response_status.action == ResponseAction.FAIL:
            error_message = (
                response_status.error_message
                or f"Request to {response.request.url} failed with status code {response.status_code} and error message {HttpRequester.parse_response_error_message(response, self.decoder)}"
            )
            raise ReadException(error_message)
        elif response_status.action == ResponseAction.IGNORE:
            self.logger.info(
                f"Ignoring response for failed request with error message {HttpRequester.parse_response_error_message(response, self.decoder)}"
            )

        return response

    @classmethod
    def parse_response_error_message(cls, response: requests.Response, decoder: Decoder) -> Optional[str]:
        """
        Parses the raw response object from a failed request into a user-friendly error message.
        By default, this method tries to grab the error message from JSON responses by following common API patterns. Override to parse differently.

        :param response:
        :param decoder:
        :return: A user-friendly message that indicates the cause of the error
        """

        # default logic to grab error from common fields
        def _try_get_error(value: Any) -> Any:
            if isinstance(value, str):
                return value
            elif isinstance(value, list):
                error_list = [_try_get_error(v) for v in value]
                return ", ".join(v for v in error_list if v is not None)
            elif isinstance(value, dict):
                new_value = (
                    value.get("message")
                    or value.get("messages")
                    or value.get("error")
                    or value.get("errors")
                    or value.get("failures")
                    or value.get("failure")
                    or value.get("details")
                    or value.get("detail")
                )
                return _try_get_error(new_value)
            return None

        try:
            body = next(decoder.decode(response))
            error = _try_get_error(body)
            return str(error) if error else None
        except requests.exceptions.JSONDecodeError:
            return None
=======
        return response
>>>>>>> fc85d8da
<|MERGE_RESOLUTION|>--- conflicted
+++ resolved
@@ -70,17 +70,6 @@
         self._http_method = HttpMethod[self.http_method] if isinstance(self.http_method, str) else self.http_method
         self.error_handler = self.error_handler
         self._parameters = parameters
-<<<<<<< HEAD
-        self._session = self.request_cache()
-        self._session.mount(
-            "https://", requests.adapters.HTTPAdapter(pool_connections=MAX_CONNECTION_POOL_SIZE, pool_maxsize=MAX_CONNECTION_POOL_SIZE)
-        )
-
-        if isinstance(self._authenticator, AuthBase):
-            self._session.auth = self._authenticator
-=======
-        self.decoder = JsonDecoder(parameters={})
->>>>>>> fc85d8da
 
         if self.error_handler is not None and hasattr(self.error_handler, "backoff_strategies"):
             backoff_strategies = self.error_handler.backoff_strategies
@@ -319,167 +308,4 @@
             log_formatter=log_formatter,
         )
 
-<<<<<<< HEAD
-        response = self._send_with_retry(request, log_formatter=log_formatter)
-        return self._validate_response(response)
-
-    def _send_with_retry(
-        self,
-        request: requests.PreparedRequest,
-        log_formatter: Optional[Callable[[requests.Response], Any]] = None,
-    ) -> requests.Response:
-        """
-        Creates backoff wrappers which are responsible for retry logic
-        """
-
-        """
-        Backoff package has max_tries parameter that means total number of
-        tries before giving up, so if this number is 0 no calls expected to be done.
-        But for this class we call it max_REtries assuming there would be at
-        least one attempt and some retry attempts, to comply this logic we add
-        1 to expected retries attempts.
-        """
-        max_tries = self.max_retries
-        """
-        According to backoff max_tries docstring:
-            max_tries: The maximum number of attempts to make before giving
-                up ...The default value of None means there is no limit to
-                the number of tries.
-        This implies that if max_tries is explicitly set to None there is no
-        limit to retry attempts, otherwise it is limited number of tries. But
-        this is not true for current version of backoff packages (1.8.0). Setting
-        max_tries to 0 or negative number would result in endless retry attempts.
-        Add this condition to avoid an endless loop if it hasn't been set
-        explicitly (i.e. max_retries is not None).
-        """
-        max_time = self.max_time
-        """
-        According to backoff max_time docstring:
-            max_time: The maximum total amount of time to try for before
-                giving up. Once expired, the exception will be allowed to
-                escape. If a callable is passed, it will be
-                evaluated at runtime and its return value used.
-        """
-        if max_tries is not None:
-            max_tries = max(0, max_tries) + 1
-
-        user_backoff_handler = user_defined_backoff_handler(max_tries=max_tries, max_time=max_time)(self._send)  # type: ignore # we don't pass in kwargs to the backoff handler
-        backoff_handler = default_backoff_handler(max_tries=max_tries, max_time=max_time, factor=self._DEFAULT_RETRY_FACTOR)
-        # backoff handlers wrap _send, so it will always return a response
-        return backoff_handler(user_backoff_handler)(request, log_formatter=log_formatter)  # type: ignore
-
-    def _send(
-        self,
-        request: requests.PreparedRequest,
-        log_formatter: Optional[Callable[[requests.Response], Any]] = None,
-    ) -> requests.Response:
-        """
-        Wraps sending the request in rate limit and error handlers.
-        Please note that error handling for HTTP status codes will be ignored if raise_on_http_errors is set to False
-
-        This method handles two types of exceptions:
-            1. Expected transient exceptions e.g: 429 status code.
-            2. Unexpected transient exceptions e.g: timeout.
-
-        To trigger a backoff, we raise an exception that is handled by the backoff decorator. If an exception is not handled by the decorator will
-        fail the sync.
-
-        For expected transient exceptions, backoff time is determined by the type of exception raised:
-            1. CustomBackoffException uses the user-provided backoff value
-            2. DefaultBackoffException falls back on the decorator's default behavior e.g: exponential backoff
-
-        Unexpected transient exceptions use the default backoff parameters.
-        Unexpected persistent exceptions are not handled and will cause the sync to fail.
-        """
-        self.logger.debug(
-            "Making outbound API request", extra={"headers": request.headers, "url": request.url, "request_body": request.body}
-        )
-        response: requests.Response = self._session.send(request, stream=self.stream_response)
-        if self.stream_response:
-            self.logger.debug(
-                "Receiving response, but not logging it as it is a stream response",
-                extra={"headers": response.headers, "status": response.status_code},
-            )
-        else:
-            self.logger.debug(
-                "Receiving response", extra={"headers": response.headers, "status": response.status_code, "body": response.text}
-            )
-        if log_formatter:
-            formatter = log_formatter
-            self.message_repository.log_message(
-                Level.DEBUG,
-                lambda: formatter(response),
-            )
-        if self._should_retry(response):
-            custom_backoff_time = self._backoff_time(response)
-            if custom_backoff_time:
-                raise UserDefinedBackoffException(backoff=custom_backoff_time, request=request, response=response)
-            else:
-                raise DefaultBackoffException(request=request, response=response)
-        return response
-
-    def _validate_response(
-        self,
-        response: requests.Response,
-    ) -> Optional[requests.Response]:
-        # if fail -> raise exception
-        # if ignore -> ignore response and return None
-        # else -> delegate to caller
-        if self.error_handler is None:
-            return response
-
-        response_status = self.interpret_response_status(response)
-        if response_status.action == ResponseAction.FAIL:
-            error_message = (
-                response_status.error_message
-                or f"Request to {response.request.url} failed with status code {response.status_code} and error message {HttpRequester.parse_response_error_message(response, self.decoder)}"
-            )
-            raise ReadException(error_message)
-        elif response_status.action == ResponseAction.IGNORE:
-            self.logger.info(
-                f"Ignoring response for failed request with error message {HttpRequester.parse_response_error_message(response, self.decoder)}"
-            )
-
-        return response
-
-    @classmethod
-    def parse_response_error_message(cls, response: requests.Response, decoder: Decoder) -> Optional[str]:
-        """
-        Parses the raw response object from a failed request into a user-friendly error message.
-        By default, this method tries to grab the error message from JSON responses by following common API patterns. Override to parse differently.
-
-        :param response:
-        :param decoder:
-        :return: A user-friendly message that indicates the cause of the error
-        """
-
-        # default logic to grab error from common fields
-        def _try_get_error(value: Any) -> Any:
-            if isinstance(value, str):
-                return value
-            elif isinstance(value, list):
-                error_list = [_try_get_error(v) for v in value]
-                return ", ".join(v for v in error_list if v is not None)
-            elif isinstance(value, dict):
-                new_value = (
-                    value.get("message")
-                    or value.get("messages")
-                    or value.get("error")
-                    or value.get("errors")
-                    or value.get("failures")
-                    or value.get("failure")
-                    or value.get("details")
-                    or value.get("detail")
-                )
-                return _try_get_error(new_value)
-            return None
-
-        try:
-            body = next(decoder.decode(response))
-            error = _try_get_error(body)
-            return str(error) if error else None
-        except requests.exceptions.JSONDecodeError:
-            return None
-=======
-        return response
->>>>>>> fc85d8da
+        return response