#
# Copyright (c) 2023 Airbyte, Inc., all rights reserved.
#

import logging
import os
from dataclasses import InitVar, dataclass
<<<<<<< HEAD
from typing import Any, Callable, Mapping, MutableMapping, Optional, Union
=======
from pathlib import Path
from typing import Any, Callable, Dict, Mapping, MutableMapping, Optional, Union
>>>>>>> ffec9c0d
from urllib.parse import urljoin

import requests
from airbyte_cdk.sources.declarative.auth.declarative_authenticator import DeclarativeAuthenticator, NoAuth
from airbyte_cdk.sources.declarative.decoders.json_decoder import JsonDecoder
from airbyte_cdk.sources.declarative.interpolation.interpolated_string import InterpolatedString
from airbyte_cdk.sources.declarative.requesters.request_options.interpolated_request_options_provider import (
    InterpolatedRequestOptionsProvider,
)
from airbyte_cdk.sources.declarative.requesters.requester import HttpMethod, Requester
from airbyte_cdk.sources.message import MessageRepository, NoopMessageRepository
from airbyte_cdk.sources.streams.http import HttpClient
from airbyte_cdk.sources.streams.http.error_handlers import ErrorHandler
from airbyte_cdk.sources.types import Config, StreamSlice, StreamState
from airbyte_cdk.utils.mapping_helpers import combine_mappings


@dataclass
class HttpRequester(Requester):
    """
    Default implementation of a Requester

    Attributes:
        name (str): Name of the stream. Only used for request/response caching
        url_base (Union[InterpolatedString, str]): Base url to send requests to
        path (Union[InterpolatedString, str]): Path to send requests to
        http_method (Union[str, HttpMethod]): HTTP method to use when sending requests
        request_options_provider (Optional[InterpolatedRequestOptionsProvider]): request option provider defining the options to set on outgoing requests
        authenticator (DeclarativeAuthenticator): Authenticator defining how to authenticate to the source
        error_handler (Optional[ErrorHandler]): Error handler defining how to detect and handle errors
        backoff_strategies (Optional[List[BackoffStrategy]]): List of backoff strategies to use when retrying requests
        config (Config): The user-provided configuration as specified by the source's spec
        use_cache (bool): Indicates that data should be cached for this stream
    """

    name: str
    url_base: Union[InterpolatedString, str]
    path: Union[InterpolatedString, str]
    config: Config
    parameters: InitVar[Mapping[str, Any]]
    authenticator: Optional[DeclarativeAuthenticator] = None
    http_method: Union[str, HttpMethod] = HttpMethod.GET
    request_options_provider: Optional[InterpolatedRequestOptionsProvider] = None
    error_handler: Optional[ErrorHandler] = None
    disable_retries: bool = False
    message_repository: MessageRepository = NoopMessageRepository()
    use_cache: bool = False

    def __post_init__(self, parameters: Mapping[str, Any]) -> None:
        self._url_base = InterpolatedString.create(self.url_base, parameters=parameters)
        self._path = InterpolatedString.create(self.path, parameters=parameters)
        if self.request_options_provider is None:
            self._request_options_provider = InterpolatedRequestOptionsProvider(config=self.config, parameters=parameters)
        elif isinstance(self.request_options_provider, dict):
            self._request_options_provider = InterpolatedRequestOptionsProvider(config=self.config, **self.request_options_provider)
        else:
            self._request_options_provider = self.request_options_provider
        self._authenticator = self.authenticator or NoAuth(parameters=parameters)
        self._http_method = HttpMethod[self.http_method] if isinstance(self.http_method, str) else self.http_method
        self.error_handler = self.error_handler
        self._parameters = parameters
        self.decoder = JsonDecoder(parameters={})

<<<<<<< HEAD
        if self.error_handler is not None and hasattr(self.error_handler, "backoff_strategies"):
            backoff_strategies = self.error_handler.backoff_strategies
=======
        self._request_attempt_count: Dict[requests.PreparedRequest, int] = {}

    # We are using an LRU cache in should_retry() method which requires all incoming arguments (including self) to be hashable.
    # Dataclasses by default are not hashable, so we need to define __hash__(). Alternatively, we can set @dataclass(frozen=True),
    # but this has a cascading effect where all dataclass fields must also be set to frozen.
    def __hash__(self) -> int:
        return hash(tuple(self.__dict__))

    @property
    def cache_filename(self) -> str:
        """
        Note that if the environment variable REQUEST_CACHE_PATH is not set, the cache will be in-memory only.
        """
        return f"{self.name}.sqlite"

    def request_cache(self) -> requests.Session:
        if self.use_cache:
            cache_dir = os.getenv(ENV_REQUEST_CACHE_PATH)
            # Use in-memory cache if cache_dir is not set
            # This is a non-obvious interface, but it ensures we don't write sql files when running unit tests
            if cache_dir:
                sqlite_path = str(Path(cache_dir) / self.cache_filename)
            else:
                sqlite_path = "file::memory:?cache=shared"
            return requests_cache.CachedSession(sqlite_path, backend="sqlite")  # type: ignore # there are no typeshed stubs for requests_cache
>>>>>>> ffec9c0d
        else:
            backoff_strategies = None

        self._http_client = HttpClient(
            name=self.name,
            logger=self.logger,
            error_handler=self.error_handler,
            authenticator=self._authenticator,
            use_cache=self.use_cache,
            backoff_strategy=backoff_strategies,
        )

    def get_authenticator(self) -> DeclarativeAuthenticator:
        return self._authenticator

    def get_url_base(self) -> str:
        return os.path.join(self._url_base.eval(self.config), "")

    def get_path(
        self, *, stream_state: Optional[StreamState], stream_slice: Optional[StreamSlice], next_page_token: Optional[Mapping[str, Any]]
    ) -> str:
        kwargs = {"stream_state": stream_state, "stream_slice": stream_slice, "next_page_token": next_page_token}
        path = str(self._path.eval(self.config, **kwargs))
        return path.lstrip("/")

    def get_method(self) -> HttpMethod:
        return self._http_method

    def get_request_params(
        self,
        *,
        stream_state: Optional[StreamState] = None,
        stream_slice: Optional[StreamSlice] = None,
        next_page_token: Optional[Mapping[str, Any]] = None,
    ) -> MutableMapping[str, Any]:
        return self._request_options_provider.get_request_params(
            stream_state=stream_state, stream_slice=stream_slice, next_page_token=next_page_token
        )

    def get_request_headers(
        self,
        *,
        stream_state: Optional[StreamState] = None,
        stream_slice: Optional[StreamSlice] = None,
        next_page_token: Optional[Mapping[str, Any]] = None,
    ) -> Mapping[str, Any]:
        return self._request_options_provider.get_request_headers(
            stream_state=stream_state, stream_slice=stream_slice, next_page_token=next_page_token
        )

    # fixing request options provider types has a lot of dependencies
    def get_request_body_data(  # type: ignore
        self,
        *,
        stream_state: Optional[StreamState] = None,
        stream_slice: Optional[StreamSlice] = None,
        next_page_token: Optional[Mapping[str, Any]] = None,
    ) -> Union[Mapping[str, Any], str]:
        return (
            self._request_options_provider.get_request_body_data(
                stream_state=stream_state, stream_slice=stream_slice, next_page_token=next_page_token
            )
            or {}
        )

    # fixing request options provider types has a lot of dependencies
    def get_request_body_json(  # type: ignore
        self,
        *,
        stream_state: Optional[StreamState] = None,
        stream_slice: Optional[StreamSlice] = None,
        next_page_token: Optional[Mapping[str, Any]] = None,
    ) -> Optional[Mapping[str, Any]]:
        return self._request_options_provider.get_request_body_json(
            stream_state=stream_state, stream_slice=stream_slice, next_page_token=next_page_token
        )

    @property
<<<<<<< HEAD
=======
    def max_retries(self) -> Union[int, None]:
        if self.disable_retries:
            return 0
        if self.error_handler is None:
            return self._DEFAULT_MAX_RETRY
        return self.error_handler.max_retries  # type: ignore # parent class does not have max_retries

    @property
    def max_time(self) -> Union[int, None]:
        """
        Override if needed. Specifies maximum total waiting time (in seconds) for backoff policy. Return None for no limit.
        """
        if self.error_handler is None:
            return self._DEFAULT_MAX_TIME
        return self.error_handler.max_time  # type: ignore # parent class does not have max_time

    @property
>>>>>>> ffec9c0d
    def logger(self) -> logging.Logger:
        return logging.getLogger(f"airbyte.HttpRequester.{self.name}")

    def _get_request_options(
        self,
        stream_state: Optional[StreamState],
        stream_slice: Optional[StreamSlice],
        next_page_token: Optional[Mapping[str, Any]],
        requester_method: Callable[..., Optional[Union[Mapping[str, Any], str]]],
        auth_options_method: Callable[..., Optional[Union[Mapping[str, Any], str]]],
        extra_options: Optional[Union[Mapping[str, Any], str]] = None,
    ) -> Union[Mapping[str, Any], str]:
        """
        Get the request_option from the requester, the authenticator and extra_options passed in.
        Raise a ValueError if there's a key collision
        Returned merged mapping otherwise
        """
        return combine_mappings(
            [
                requester_method(stream_state=stream_state, stream_slice=stream_slice, next_page_token=next_page_token),
                auth_options_method(),
                extra_options,
            ]
        )

    def _request_headers(
        self,
        stream_state: Optional[StreamState] = None,
        stream_slice: Optional[StreamSlice] = None,
        next_page_token: Optional[Mapping[str, Any]] = None,
        extra_headers: Optional[Mapping[str, Any]] = None,
    ) -> Mapping[str, Any]:
        """
        Specifies request headers.
        Authentication headers will overwrite any overlapping headers returned from this method.
        """
        headers = self._get_request_options(
            stream_state,
            stream_slice,
            next_page_token,
            self.get_request_headers,
            self.get_authenticator().get_auth_header,
            extra_headers,
        )
        if isinstance(headers, str):
            raise ValueError("Request headers cannot be a string")
        return {str(k): str(v) for k, v in headers.items()}

    def _request_params(
        self,
        stream_state: Optional[StreamState],
        stream_slice: Optional[StreamSlice],
        next_page_token: Optional[Mapping[str, Any]],
        extra_params: Optional[Mapping[str, Any]] = None,
    ) -> Mapping[str, Any]:
        """
        Specifies the query parameters that should be set on an outgoing HTTP request given the inputs.

        E.g: you might want to define query parameters for paging if next_page_token is not None.
        """
        options = self._get_request_options(
            stream_state, stream_slice, next_page_token, self.get_request_params, self.get_authenticator().get_request_params, extra_params
        )
        if isinstance(options, str):
            raise ValueError("Request params cannot be a string")

        for k, v in options.items():
            if isinstance(v, (dict,)):
                raise ValueError(f"Invalid value for `{k}` parameter. The values of request params cannot be an object.")

        return options

    def _request_body_data(
        self,
        stream_state: Optional[StreamState],
        stream_slice: Optional[StreamSlice],
        next_page_token: Optional[Mapping[str, Any]],
        extra_body_data: Optional[Union[Mapping[str, Any], str]] = None,
    ) -> Optional[Union[Mapping[str, Any], str]]:
        """
        Specifies how to populate the body of the request with a non-JSON payload.

        If returns a ready text that it will be sent as is.
        If returns a dict that it will be converted to a urlencoded form.
        E.g. {"key1": "value1", "key2": "value2"} => "key1=value1&key2=value2"

        At the same time only one of the 'request_body_data' and 'request_body_json' functions can be overridden.
        """
        # Warning: use self.state instead of the stream_state passed as argument!
        return self._get_request_options(
            stream_state,
            stream_slice,
            next_page_token,
            self.get_request_body_data,
            self.get_authenticator().get_request_body_data,
            extra_body_data,
        )

    def _request_body_json(
        self,
        stream_state: Optional[StreamState],
        stream_slice: Optional[StreamSlice],
        next_page_token: Optional[Mapping[str, Any]],
        extra_body_json: Optional[Mapping[str, Any]] = None,
    ) -> Optional[Mapping[str, Any]]:
        """
        Specifies how to populate the body of the request with a JSON payload.

        At the same time only one of the 'request_body_data' and 'request_body_json' functions can be overridden.
        """
        # Warning: use self.state instead of the stream_state passed as argument!
        options = self._get_request_options(
            stream_state,
            stream_slice,
            next_page_token,
            self.get_request_body_json,
            self.get_authenticator().get_request_body_json,
            extra_body_json,
        )
        if isinstance(options, str):
            raise ValueError("Request body json cannot be a string")
        return options

    @classmethod
    def _join_url(cls, url_base: str, path: str) -> str:
        return urljoin(url_base, path)

    def send_request(
        self,
        stream_state: Optional[StreamState] = None,
        stream_slice: Optional[StreamSlice] = None,
        next_page_token: Optional[Mapping[str, Any]] = None,
        path: Optional[str] = None,
        request_headers: Optional[Mapping[str, Any]] = None,
        request_params: Optional[Mapping[str, Any]] = None,
        request_body_data: Optional[Union[Mapping[str, Any], str]] = None,
        request_body_json: Optional[Mapping[str, Any]] = None,
        log_formatter: Optional[Callable[[requests.Response], Any]] = None,
    ) -> Optional[requests.Response]:

        request, response = self._http_client.send_request(
            http_method=self.get_method().value,
            url=self._join_url(
                self.get_url_base(),
                path or self.get_path(stream_state=stream_state, stream_slice=stream_slice, next_page_token=next_page_token),
            ),
            request_kwargs={},  # TODO: determine request_kwargs for low code
            headers=self._request_headers(stream_state, stream_slice, next_page_token, request_headers),
            params=self._request_params(stream_state, stream_slice, next_page_token, request_params),
            json=self._request_body_json(stream_state, stream_slice, next_page_token, request_body_json),
            data=self._request_body_data(stream_state, stream_slice, next_page_token, request_body_data),
            dedupe_query_params=True,
        )

<<<<<<< HEAD
        return response
=======
        response = self._send_with_retry(request, log_formatter=log_formatter)
        return response

    def _send_with_retry(
        self,
        request: requests.PreparedRequest,
        log_formatter: Optional[Callable[[requests.Response], Any]] = None,
    ) -> requests.Response:
        """
        Creates backoff wrappers which are responsible for retry logic
        """

        """
        Backoff package has max_tries parameter that means total number of
        tries before giving up, so if this number is 0 no calls expected to be done.
        But for this class we call it max_REtries assuming there would be at
        least one attempt and some retry attempts, to comply this logic we add
        1 to expected retries attempts.
        """
        max_tries = self.max_retries
        """
        According to backoff max_tries docstring:
            max_tries: The maximum number of attempts to make before giving
                up ...The default value of None means there is no limit to
                the number of tries.
        This implies that if max_tries is explicitly set to None there is no
        limit to retry attempts, otherwise it is limited number of tries. But
        this is not true for current version of backoff packages (1.8.0). Setting
        max_tries to 0 or negative number would result in endless retry attempts.
        Add this condition to avoid an endless loop if it hasn't been set
        explicitly (i.e. max_retries is not None).
        """
        max_time = self.max_time
        """
        According to backoff max_time docstring:
            max_time: The maximum total amount of time to try for before
                giving up. Once expired, the exception will be allowed to
                escape. If a callable is passed, it will be
                evaluated at runtime and its return value used.
        """
        if max_tries is not None:
            max_tries = max(0, max_tries) + 1

        user_backoff_handler = user_defined_backoff_handler(max_tries=max_tries, max_time=max_time)(self._send)  # type: ignore # we don't pass in kwargs to the backoff handler
        backoff_handler = http_client_default_backoff_handler(max_tries=max_tries, max_time=max_time, factor=self._DEFAULT_RETRY_FACTOR)
        # backoff handlers wrap _send, so it will always return a response
        return backoff_handler(user_backoff_handler)(request, log_formatter=log_formatter)  # type: ignore

    def _send(
        self,
        request: requests.PreparedRequest,
        log_formatter: Optional[Callable[[requests.Response], Any]] = None,
    ) -> requests.Response:
        """
        Wraps sending the request in rate limit and error handlers.
        Please note that error handling for HTTP status codes will be ignored if raise_on_http_errors is set to False

        This method handles two types of exceptions:
            1. Expected transient exceptions e.g: 429 status code.
            2. Unexpected transient exceptions e.g: timeout.

        To trigger a backoff, we raise an exception that is handled by the backoff decorator. If an exception is not handled by the decorator will
        fail the sync.

        For expected transient exceptions, backoff time is determined by the type of exception raised:
            1. CustomBackoffException uses the user-provided backoff value
            2. DefaultBackoffException falls back on the decorator's default behavior e.g: exponential backoff

        Unexpected transient exceptions use the default backoff parameters.
        Unexpected persistent exceptions are not handled and will cause the sync to fail.
        """
        if self._request_attempt_count.get(request) is None:
            self._request_attempt_count[request] = 1
        else:
            self._request_attempt_count[request] += 1

        self.logger.debug(
            "Making outbound API request", extra={"headers": request.headers, "url": request.url, "request_body": request.body}
        )

        response: requests.Response = self._session.send(request)

        if self.error_handler is None:
            return response

        error_resolution: ErrorResolution = self.interpret_response_status(response)

        self.logger.debug("Receiving response", extra={"headers": response.headers, "status": response.status_code, "body": response.text})

        if log_formatter:
            formatter = log_formatter
            self.message_repository.log_message(
                Level.DEBUG,
                lambda: formatter(response),
            )

        if error_resolution.response_action == ResponseAction.FAIL:
            error_message = f"'{request.method}' request to '{request.url}' failed with status code '{response.status_code}' and error message '{self.parse_response_error_message(response)}'"

            raise AirbyteTracedException(
                internal_message=error_message,
                message=error_resolution.error_message or error_message,
                failure_type=error_resolution.failure_type,
            )

        elif error_resolution.response_action == ResponseAction.IGNORE:
            log_message = f"Ignoring response for '{request.method}' request to '{request.url}' with response code '{response.status_code}'"

            self.logger.info(error_resolution.error_message or log_message)

        elif error_resolution.response_action == ResponseAction.RETRY:
            custom_backoff_time = self.error_handler.backoff_time(response, attempt_count=self._request_attempt_count[request]) if self.error_handler is not None else None  # type: ignore # parent class does not have backoff_time
            error_message = f"Request to {request.url} failed with failure type {error_resolution.failure_type}, response action {error_resolution.response_action} with message: {error_resolution.error_message if error_resolution.error_message else None}"
            if custom_backoff_time:
                raise UserDefinedBackoffException(
                    backoff=custom_backoff_time,
                    request=request,
                    response=response,
                    error_message=error_message,
                )
            else:
                raise DefaultBackoffException(request=request, response=response, error_message=error_message)

        elif response:
            try:
                response.raise_for_status()
            except requests.HTTPError as e:
                self.logger.error(response.text)
                raise e

        return response

    @classmethod
    def parse_response_error_message(cls, response: requests.Response) -> Optional[str]:
        """
        Parses the raw response object from a failed request into a user-friendly error message.
        By default, this method tries to grab the error message from JSON responses by following common API patterns. Override to parse differently.

        :param response:
        :return: A user-friendly message that indicates the cause of the error
        """

        # default logic to grab error from common fields
        def _try_get_error(value: Any) -> Any:
            if isinstance(value, str):
                return value
            elif isinstance(value, list):
                error_list = [_try_get_error(v) for v in value]
                return ", ".join(v for v in error_list if v is not None)
            elif isinstance(value, dict):
                new_value = (
                    value.get("message")
                    or value.get("messages")
                    or value.get("error")
                    or value.get("errors")
                    or value.get("failures")
                    or value.get("failure")
                    or value.get("details")
                    or value.get("detail")
                )
                return _try_get_error(new_value)
            return None

        try:
            body = response.json()
            error = _try_get_error(body)
            return str(error) if error else None
        except requests.exceptions.JSONDecodeError:
            return None
>>>>>>> ffec9c0d
<|MERGE_RESOLUTION|>--- conflicted
+++ resolved
@@ -5,12 +5,7 @@
 import logging
 import os
 from dataclasses import InitVar, dataclass
-<<<<<<< HEAD
 from typing import Any, Callable, Mapping, MutableMapping, Optional, Union
-=======
-from pathlib import Path
-from typing import Any, Callable, Dict, Mapping, MutableMapping, Optional, Union
->>>>>>> ffec9c0d
 from urllib.parse import urljoin
 
 import requests
@@ -74,36 +69,8 @@
         self._parameters = parameters
         self.decoder = JsonDecoder(parameters={})
 
-<<<<<<< HEAD
         if self.error_handler is not None and hasattr(self.error_handler, "backoff_strategies"):
             backoff_strategies = self.error_handler.backoff_strategies
-=======
-        self._request_attempt_count: Dict[requests.PreparedRequest, int] = {}
-
-    # We are using an LRU cache in should_retry() method which requires all incoming arguments (including self) to be hashable.
-    # Dataclasses by default are not hashable, so we need to define __hash__(). Alternatively, we can set @dataclass(frozen=True),
-    # but this has a cascading effect where all dataclass fields must also be set to frozen.
-    def __hash__(self) -> int:
-        return hash(tuple(self.__dict__))
-
-    @property
-    def cache_filename(self) -> str:
-        """
-        Note that if the environment variable REQUEST_CACHE_PATH is not set, the cache will be in-memory only.
-        """
-        return f"{self.name}.sqlite"
-
-    def request_cache(self) -> requests.Session:
-        if self.use_cache:
-            cache_dir = os.getenv(ENV_REQUEST_CACHE_PATH)
-            # Use in-memory cache if cache_dir is not set
-            # This is a non-obvious interface, but it ensures we don't write sql files when running unit tests
-            if cache_dir:
-                sqlite_path = str(Path(cache_dir) / self.cache_filename)
-            else:
-                sqlite_path = "file::memory:?cache=shared"
-            return requests_cache.CachedSession(sqlite_path, backend="sqlite")  # type: ignore # there are no typeshed stubs for requests_cache
->>>>>>> ffec9c0d
         else:
             backoff_strategies = None
 
@@ -182,26 +149,6 @@
         )
 
     @property
-<<<<<<< HEAD
-=======
-    def max_retries(self) -> Union[int, None]:
-        if self.disable_retries:
-            return 0
-        if self.error_handler is None:
-            return self._DEFAULT_MAX_RETRY
-        return self.error_handler.max_retries  # type: ignore # parent class does not have max_retries
-
-    @property
-    def max_time(self) -> Union[int, None]:
-        """
-        Override if needed. Specifies maximum total waiting time (in seconds) for backoff policy. Return None for no limit.
-        """
-        if self.error_handler is None:
-            return self._DEFAULT_MAX_TIME
-        return self.error_handler.max_time  # type: ignore # parent class does not have max_time
-
-    @property
->>>>>>> ffec9c0d
     def logger(self) -> logging.Logger:
         return logging.getLogger(f"airbyte.HttpRequester.{self.name}")
 
@@ -356,176 +303,4 @@
             dedupe_query_params=True,
         )
 
-<<<<<<< HEAD
-        return response
-=======
-        response = self._send_with_retry(request, log_formatter=log_formatter)
-        return response
-
-    def _send_with_retry(
-        self,
-        request: requests.PreparedRequest,
-        log_formatter: Optional[Callable[[requests.Response], Any]] = None,
-    ) -> requests.Response:
-        """
-        Creates backoff wrappers which are responsible for retry logic
-        """
-
-        """
-        Backoff package has max_tries parameter that means total number of
-        tries before giving up, so if this number is 0 no calls expected to be done.
-        But for this class we call it max_REtries assuming there would be at
-        least one attempt and some retry attempts, to comply this logic we add
-        1 to expected retries attempts.
-        """
-        max_tries = self.max_retries
-        """
-        According to backoff max_tries docstring:
-            max_tries: The maximum number of attempts to make before giving
-                up ...The default value of None means there is no limit to
-                the number of tries.
-        This implies that if max_tries is explicitly set to None there is no
-        limit to retry attempts, otherwise it is limited number of tries. But
-        this is not true for current version of backoff packages (1.8.0). Setting
-        max_tries to 0 or negative number would result in endless retry attempts.
-        Add this condition to avoid an endless loop if it hasn't been set
-        explicitly (i.e. max_retries is not None).
-        """
-        max_time = self.max_time
-        """
-        According to backoff max_time docstring:
-            max_time: The maximum total amount of time to try for before
-                giving up. Once expired, the exception will be allowed to
-                escape. If a callable is passed, it will be
-                evaluated at runtime and its return value used.
-        """
-        if max_tries is not None:
-            max_tries = max(0, max_tries) + 1
-
-        user_backoff_handler = user_defined_backoff_handler(max_tries=max_tries, max_time=max_time)(self._send)  # type: ignore # we don't pass in kwargs to the backoff handler
-        backoff_handler = http_client_default_backoff_handler(max_tries=max_tries, max_time=max_time, factor=self._DEFAULT_RETRY_FACTOR)
-        # backoff handlers wrap _send, so it will always return a response
-        return backoff_handler(user_backoff_handler)(request, log_formatter=log_formatter)  # type: ignore
-
-    def _send(
-        self,
-        request: requests.PreparedRequest,
-        log_formatter: Optional[Callable[[requests.Response], Any]] = None,
-    ) -> requests.Response:
-        """
-        Wraps sending the request in rate limit and error handlers.
-        Please note that error handling for HTTP status codes will be ignored if raise_on_http_errors is set to False
-
-        This method handles two types of exceptions:
-            1. Expected transient exceptions e.g: 429 status code.
-            2. Unexpected transient exceptions e.g: timeout.
-
-        To trigger a backoff, we raise an exception that is handled by the backoff decorator. If an exception is not handled by the decorator will
-        fail the sync.
-
-        For expected transient exceptions, backoff time is determined by the type of exception raised:
-            1. CustomBackoffException uses the user-provided backoff value
-            2. DefaultBackoffException falls back on the decorator's default behavior e.g: exponential backoff
-
-        Unexpected transient exceptions use the default backoff parameters.
-        Unexpected persistent exceptions are not handled and will cause the sync to fail.
-        """
-        if self._request_attempt_count.get(request) is None:
-            self._request_attempt_count[request] = 1
-        else:
-            self._request_attempt_count[request] += 1
-
-        self.logger.debug(
-            "Making outbound API request", extra={"headers": request.headers, "url": request.url, "request_body": request.body}
-        )
-
-        response: requests.Response = self._session.send(request)
-
-        if self.error_handler is None:
-            return response
-
-        error_resolution: ErrorResolution = self.interpret_response_status(response)
-
-        self.logger.debug("Receiving response", extra={"headers": response.headers, "status": response.status_code, "body": response.text})
-
-        if log_formatter:
-            formatter = log_formatter
-            self.message_repository.log_message(
-                Level.DEBUG,
-                lambda: formatter(response),
-            )
-
-        if error_resolution.response_action == ResponseAction.FAIL:
-            error_message = f"'{request.method}' request to '{request.url}' failed with status code '{response.status_code}' and error message '{self.parse_response_error_message(response)}'"
-
-            raise AirbyteTracedException(
-                internal_message=error_message,
-                message=error_resolution.error_message or error_message,
-                failure_type=error_resolution.failure_type,
-            )
-
-        elif error_resolution.response_action == ResponseAction.IGNORE:
-            log_message = f"Ignoring response for '{request.method}' request to '{request.url}' with response code '{response.status_code}'"
-
-            self.logger.info(error_resolution.error_message or log_message)
-
-        elif error_resolution.response_action == ResponseAction.RETRY:
-            custom_backoff_time = self.error_handler.backoff_time(response, attempt_count=self._request_attempt_count[request]) if self.error_handler is not None else None  # type: ignore # parent class does not have backoff_time
-            error_message = f"Request to {request.url} failed with failure type {error_resolution.failure_type}, response action {error_resolution.response_action} with message: {error_resolution.error_message if error_resolution.error_message else None}"
-            if custom_backoff_time:
-                raise UserDefinedBackoffException(
-                    backoff=custom_backoff_time,
-                    request=request,
-                    response=response,
-                    error_message=error_message,
-                )
-            else:
-                raise DefaultBackoffException(request=request, response=response, error_message=error_message)
-
-        elif response:
-            try:
-                response.raise_for_status()
-            except requests.HTTPError as e:
-                self.logger.error(response.text)
-                raise e
-
-        return response
-
-    @classmethod
-    def parse_response_error_message(cls, response: requests.Response) -> Optional[str]:
-        """
-        Parses the raw response object from a failed request into a user-friendly error message.
-        By default, this method tries to grab the error message from JSON responses by following common API patterns. Override to parse differently.
-
-        :param response:
-        :return: A user-friendly message that indicates the cause of the error
-        """
-
-        # default logic to grab error from common fields
-        def _try_get_error(value: Any) -> Any:
-            if isinstance(value, str):
-                return value
-            elif isinstance(value, list):
-                error_list = [_try_get_error(v) for v in value]
-                return ", ".join(v for v in error_list if v is not None)
-            elif isinstance(value, dict):
-                new_value = (
-                    value.get("message")
-                    or value.get("messages")
-                    or value.get("error")
-                    or value.get("errors")
-                    or value.get("failures")
-                    or value.get("failure")
-                    or value.get("details")
-                    or value.get("detail")
-                )
-                return _try_get_error(new_value)
-            return None
-
-        try:
-            body = response.json()
-            error = _try_get_error(body)
-            return str(error) if error else None
-        except requests.exceptions.JSONDecodeError:
-            return None
->>>>>>> ffec9c0d
+        return response