#
# Copyright (c) 2022 Airbyte, Inc., all rights reserved.
#

from abc import ABC, abstractmethod
<<<<<<< HEAD
from typing import Any, Iterable, Mapping, Optional, Union
=======
from typing import Any, Iterable, Mapping, Optional
>>>>>>> cac95dd4

from airbyte_cdk.models import SyncMode


class StreamSlicer(ABC):
    @abstractmethod
<<<<<<< HEAD
    def update_cursor(self, stream_slice: Mapping[str, Any], last_record: Optional[Mapping[str, Any]]):
        pass

    @abstractmethod
    def stream_slices(self, sync_mode: SyncMode, stream_state: Mapping[str, Any]) -> Iterable[Mapping[str, Any]]:
        pass

    @abstractmethod
    def path(self) -> Optional[str]:
        pass

    @abstractmethod
    def request_params(self) -> Mapping[str, Any]:
        pass

    @abstractmethod
    def request_headers(self) -> Mapping[str, Any]:
        pass

    @abstractmethod
    def request_body_data(self) -> Optional[Union[Mapping, str]]:
        pass

    @abstractmethod
    def request_body_json(self) -> Optional[Mapping]:
        pass

    @abstractmethod
    def set_state(self, stream_state: Mapping[str, Any]):
        pass

    @abstractmethod
    def get_stream_state(self) -> Optional[Mapping[str, Any]]:
=======
    def stream_slices(self, sync_mode: SyncMode, stream_state: Optional[Mapping[str, Any]]) -> Iterable[Mapping[str, Any]]:
>>>>>>> cac95dd4
        pass<|MERGE_RESOLUTION|>--- conflicted
+++ resolved
@@ -3,23 +3,18 @@
 #
 
 from abc import ABC, abstractmethod
-<<<<<<< HEAD
 from typing import Any, Iterable, Mapping, Optional, Union
-=======
-from typing import Any, Iterable, Mapping, Optional
->>>>>>> cac95dd4
 
 from airbyte_cdk.models import SyncMode
 
 
 class StreamSlicer(ABC):
     @abstractmethod
-<<<<<<< HEAD
     def update_cursor(self, stream_slice: Mapping[str, Any], last_record: Optional[Mapping[str, Any]]):
         pass
 
     @abstractmethod
-    def stream_slices(self, sync_mode: SyncMode, stream_state: Mapping[str, Any]) -> Iterable[Mapping[str, Any]]:
+    def stream_slices(self, sync_mode: SyncMode, stream_state: Optional[Mapping[str, Any]]) -> Iterable[Mapping[str, Any]]:
         pass
 
     @abstractmethod
@@ -48,7 +43,4 @@
 
     @abstractmethod
     def get_stream_state(self) -> Optional[Mapping[str, Any]]:
-=======
-    def stream_slices(self, sync_mode: SyncMode, stream_state: Optional[Mapping[str, Any]]) -> Iterable[Mapping[str, Any]]:
->>>>>>> cac95dd4
         pass