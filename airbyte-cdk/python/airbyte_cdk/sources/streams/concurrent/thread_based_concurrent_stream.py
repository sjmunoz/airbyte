#
# Copyright (c) 2023 Airbyte, Inc., all rights reserved.
#

import concurrent
from concurrent.futures import Future
from functools import lru_cache
from queue import Queue
from typing import Any, Dict, Iterable, List, Mapping, Optional

<<<<<<< HEAD
from airbyte_protocol.models import AirbyteStream

from airbyte_cdk.models import SyncMode, AirbyteStream
=======
from airbyte_cdk.models import AirbyteStream, SyncMode
>>>>>>> 7c607362
from airbyte_cdk.sources.message import MessageRepository
from airbyte_cdk.sources.streams.concurrent.abstract_stream import AbstractStream
from airbyte_cdk.sources.streams.concurrent.availability_strategy import AbstractAvailabilityStrategy, StreamAvailability
from airbyte_cdk.sources.streams.concurrent.error_message_parser import ErrorMessageParser
from airbyte_cdk.sources.streams.concurrent.partition_enqueuer import PartitionEnqueuer
from airbyte_cdk.sources.streams.concurrent.partition_reader import PartitionReader
from airbyte_cdk.sources.streams.concurrent.partitions.partition import Partition
from airbyte_cdk.sources.streams.concurrent.partitions.partition_generator import PartitionGenerator
from airbyte_cdk.sources.streams.concurrent.partitions.record import Record
from airbyte_cdk.sources.streams.concurrent.partitions.types import PARTITIONS_GENERATED_SENTINEL, PartitionCompleteSentinel, QueueItem
from airbyte_cdk.sources.utils.slice_logger import SliceLogger


class ThreadBasedConcurrentStream(AbstractStream):

    DEFAULT_TIMEOUT_SECONDS = 300

    def __init__(
        self,
        partition_generator: PartitionGenerator,
        max_workers: int,
        name: str,
        json_schema: Mapping[str, Any],
        availability_strategy: AbstractAvailabilityStrategy,
        primary_key: List[str],
        cursor_field: Optional[str],
        error_display_message_parser: ErrorMessageParser,
        slice_logger: SliceLogger,
        message_repository: MessageRepository,
        timeout_seconds: int = DEFAULT_TIMEOUT_SECONDS,
    ):
        self._stream_partition_generator = partition_generator
        self._max_workers = max_workers
        self._threadpool = concurrent.futures.ThreadPoolExecutor(max_workers=self._max_workers, thread_name_prefix="workerpool")
        self._name = name
        self._json_schema = json_schema
        self._availability_strategy = availability_strategy
        self._primary_key = primary_key
        self._cursor_field = cursor_field
        self._error_message_parser = error_display_message_parser
        self._slice_logger = slice_logger
        self._message_repository = message_repository
        self._timeout_seconds = timeout_seconds

    def read(self) -> Iterable[Record]:
        """
        Read all data from the stream (only full-refresh is supported at the moment)

        Algorithm:
        1. Submit a future to generate the stream's partition to process.
          - This has to be done asynchronously because we sometimes need to submit requests to the API to generate all partitions (eg for substreams).
          - The future will add the partitions to process on a work queue
        2. Continuously poll work from the work queue until all partitions are generated and processed
          - If the next work item is a partition, submit a future to process it.
            - The future will add the records to emit on the work queue
            - Add the partitions to the partitions_to_done dict so we know it needs to complete for the sync to succeed
          - If the next work item is a record, yield the record
          - If the next work item is PARTITIONS_GENERATED_SENTINEL, all the partitions were generated
          - If the next work item is a PartitionCompleteSentinel, a partition is done processing
            - Update the value in partitions_to_done to True so we know the partition is completed
        """
        self.logger.debug(f"Processing stream slices for {self.name} (sync_mode: full_refresh)")
        futures = []
        queue: Queue[QueueItem] = Queue()
        partition_generator = PartitionEnqueuer(queue, PARTITIONS_GENERATED_SENTINEL)
        partition_reader = PartitionReader(queue)

        # Submit partition generation tasks
        futures.append(
            self._threadpool.submit(partition_generator.generate_partitions, self._stream_partition_generator, SyncMode.full_refresh)
        )

        # True -> partition is done
        # False -> partition is not done
        partitions_to_done: Dict[Partition, bool] = {}

        finished_partitions = False
        while record_or_partition := queue.get(block=True, timeout=self._timeout_seconds):
            if record_or_partition == PARTITIONS_GENERATED_SENTINEL:
                # All partitions were generated
                finished_partitions = True
            elif isinstance(record_or_partition, PartitionCompleteSentinel):
                # All records for a partition were generated
                if record_or_partition.partition not in partitions_to_done:
                    raise RuntimeError(
                        f"Received sentinel for partition {record_or_partition.partition} that was not in partitions. This is indicative of a bug in the CDK. Please contact support.partitions:\n{partitions_to_done}"
                    )
                partitions_to_done[record_or_partition.partition] = True
            elif isinstance(record_or_partition, Record):
                # Emit records
                yield record_or_partition
            elif isinstance(record_or_partition, Partition):
                # A new partition was generated and must be processed
                partitions_to_done[record_or_partition] = False
                if self._slice_logger.should_log_slice_message(self.logger):
                    self._message_repository.emit_message(self._slice_logger.create_slice_log_message(record_or_partition.to_slice()))
                futures.append(self._threadpool.submit(partition_reader.process_partition, record_or_partition))
            if finished_partitions and all(partitions_to_done.values()):
                # All partitions were generated and process. We're done here
                break
        self._check_for_errors(futures)

    def _check_for_errors(self, futures: List[Future[Any]]) -> None:
        exceptions_from_futures = [f for f in [future.exception() for future in futures] if f is not None]
        if exceptions_from_futures:
            raise RuntimeError(f"Failed reading from stream {self.name} with errors: {exceptions_from_futures}")
        futures_not_done = [f for f in futures if not f.done()]
        if futures_not_done:
            raise RuntimeError(f"Failed reading from stream {self.name} with futures not done: {futures_not_done}")

    @property
    def name(self) -> str:
        return self._name

    def check_availability(self) -> StreamAvailability:
        return self._availability_strategy.check_availability(self.logger)

    @property
    def cursor_field(self) -> Optional[str]:
        return self._cursor_field

    @lru_cache(maxsize=None)
    def get_json_schema(self) -> Mapping[str, Any]:
        return self._json_schema

    def get_error_display_message(self, exception: BaseException) -> Optional[str]:
        return self._error_message_parser.get_error_display_message(exception)

    def as_airbyte_stream(self) -> AirbyteStream:
<<<<<<< HEAD
        stream = AirbyteStream(name=self.name, json_schema=dict(self.get_json_schema()), supported_sync_modes=[SyncMode.full_refresh])
=======
        stream = AirbyteStream(name=self.name, json_schema=dict(self._json_schema), supported_sync_modes=[SyncMode.full_refresh])
>>>>>>> 7c607362

        keys = self._primary_key
        if keys and len(keys) > 0:
            stream.source_defined_primary_key = keys

        return stream

    def log_stream_sync_configuration(self) -> None:
        self.logger.debug(
            f"Syncing stream instance: {self.name}",
            extra={
                "primary_key": self._primary_key,
                "cursor_field": self.cursor_field,
            },
        )<|MERGE_RESOLUTION|>--- conflicted
+++ resolved
@@ -8,13 +8,7 @@
 from queue import Queue
 from typing import Any, Dict, Iterable, List, Mapping, Optional
 
-<<<<<<< HEAD
-from airbyte_protocol.models import AirbyteStream
-
-from airbyte_cdk.models import SyncMode, AirbyteStream
-=======
-from airbyte_cdk.models import AirbyteStream, SyncMode
->>>>>>> 7c607362
+from airbyte_cdk.models import SyncMode
 from airbyte_cdk.sources.message import MessageRepository
 from airbyte_cdk.sources.streams.concurrent.abstract_stream import AbstractStream
 from airbyte_cdk.sources.streams.concurrent.availability_strategy import AbstractAvailabilityStrategy, StreamAvailability
@@ -26,6 +20,7 @@
 from airbyte_cdk.sources.streams.concurrent.partitions.record import Record
 from airbyte_cdk.sources.streams.concurrent.partitions.types import PARTITIONS_GENERATED_SENTINEL, PartitionCompleteSentinel, QueueItem
 from airbyte_cdk.sources.utils.slice_logger import SliceLogger
+from airbyte_protocol.models import AirbyteStream
 
 
 class ThreadBasedConcurrentStream(AbstractStream):
@@ -144,11 +139,7 @@
         return self._error_message_parser.get_error_display_message(exception)
 
     def as_airbyte_stream(self) -> AirbyteStream:
-<<<<<<< HEAD
-        stream = AirbyteStream(name=self.name, json_schema=dict(self.get_json_schema()), supported_sync_modes=[SyncMode.full_refresh])
-=======
         stream = AirbyteStream(name=self.name, json_schema=dict(self._json_schema), supported_sync_modes=[SyncMode.full_refresh])
->>>>>>> 7c607362
 
         keys = self._primary_key
         if keys and len(keys) > 0:
