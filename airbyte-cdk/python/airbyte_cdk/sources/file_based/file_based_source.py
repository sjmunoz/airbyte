--- conflicted
+++ resolved
@@ -31,13 +31,8 @@
         catalog: Optional[ConfiguredAirbyteCatalog],
         availability_strategy: Optional[AvailabilityStrategy],
         discovery_policy: AbstractDiscoveryPolicy = DefaultDiscoveryPolicy(),
-<<<<<<< HEAD
         parsers: Optional[Dict[str, FileTypeParser]] = None,
-        validation_policies: Type[AbstractSchemaValidationPolicy] = DefaultSchemaValidationPolicy,
-=======
-        parsers: Dict[str, FileTypeParser] = None,
         validation_policies: Dict[str, AbstractSchemaValidationPolicy] = DEFAULT_SCHEMA_VALIDATION_POLICIES,
->>>>>>> 71c4be11
     ):
         self.stream_reader = stream_reader
         self.availability_strategy = availability_strategy or DefaultFileBasedAvailabilityStrategy(stream_reader)
