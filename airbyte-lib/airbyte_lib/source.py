# Copyright (c) 2023 Airbyte, Inc., all rights reserved.

import json
import tempfile
from contextlib import contextmanager
from functools import lru_cache
from typing import Any, Dict, Iterable, List, Optional

import jsonschema
from airbyte_lib import _util  # Internal utility functions
from airbyte_lib.caches import InMemoryCache, SQLCacheBase
from airbyte_lib.executor import Executor
<<<<<<< HEAD
from airbyte_lib.sync_result import SyncResult
from airbyte_lib.telemetry import track
=======
from airbyte_lib.sync_results import SyncResult
>>>>>>> eab20246
from airbyte_protocol.models import (
    AirbyteCatalog,
    AirbyteMessage,
    AirbyteRecordMessage,
    ConfiguredAirbyteCatalog,
    ConfiguredAirbyteStream,
    ConnectorSpecification,
    DestinationSyncMode,
    Status,
    SyncMode,
    Type,
)


def _new_default_cache() -> SQLCacheBase:
    return InMemoryCache()


@contextmanager
def as_temp_files(files: List[Any]):
    temp_files: List[Any] = []
    try:
        for content in files:
            temp_file = tempfile.NamedTemporaryFile(mode="w+t", delete=True)
            temp_file.write(json.dumps(content) if isinstance(content, dict) else content)
            temp_file.flush()
            temp_files.append(temp_file)
        yield [file.name for file in temp_files]
    finally:
        for temp_file in temp_files:
            try:
                temp_file.close()
            except Exception:
                pass


class Source:
    """This class is representing a source that can be called"""

    def __init__(
        self,
        executor: Executor,
        name: str,
        config: Optional[Dict[str, Any]] = None,
        streams: Optional[List[str]] = None,
    ):
        self._processed_records = 0
        self.executor = executor
        self.name = name
        self.streams: Optional[List[str]] = None
        self.config: Optional[Dict[str, Any]] = None
        self._processed_records = 0
        self._last_log_messages: List[str] = []
        if config is not None:
            self.set_config(config)
        if streams is not None:
            self.set_streams(streams)

    def set_streams(self, streams: List[str]):
        available_streams = self.get_available_streams()
        for stream in streams:
            if stream not in available_streams:
                raise Exception(f"Stream {stream} is not available for connector {self.name}, choose from {available_streams}")
        self.streams = streams

    def set_config(self, config: Dict[str, Any]):
        self._validate_config(config)
        self.config = config

    def _discover(self) -> AirbyteCatalog:
        """
        Call discover on the connector.

        This involves the following steps:
        * Write the config to a temporary file
        * execute the connector with discover --config <config_file>
        * Listen to the messages and return the first AirbyteCatalog that comes along.
        * Make sure the subprocess is killed when the function returns.
        """
        with as_temp_files([self.config]) as [config_file]:
            for msg in self._execute(["discover", "--config", config_file]):
                if msg.type == Type.CATALOG and msg.catalog:
                    return msg.catalog
            raise Exception(f"Connector did not return a catalog. Last logs: {self._last_log_messages}")

    def _validate_config(self, config: Dict[str, Any]) -> None:
        """
        Validate the config against the spec.
        """
        spec = self._spec()
        jsonschema.validate(config, spec.connectionSpecification)

    def get_available_streams(self) -> List[str]:
        """
        Get the available streams from the spec.
        """
        return [s.name for s in self._discover().streams]

    @lru_cache(maxsize=1)
    def _spec(self) -> ConnectorSpecification:
        """
        Call spec on the connector.

        This involves the following steps:
        * execute the connector with spec
        * Listen to the messages and return the first AirbyteCatalog that comes along.
        * Make sure the subprocess is killed when the function returns.
        """
        for msg in self._execute(["spec"]):
            if msg.type == Type.SPEC and msg.spec:
                return msg.spec
        raise Exception(f"Connector did not return a spec. Last logs: {self._last_log_messages}")

    @property
    @lru_cache(maxsize=1)
    def raw_catalog(self) -> AirbyteCatalog:
        """
        Get the raw catalog for the given streams.
        """
        catalog = self._discover()
        return catalog

    @property
    @lru_cache(maxsize=1)
    def configured_catalog(self) -> ConfiguredAirbyteCatalog:
        """
        Get the configured catalog for the given streams.
        """
        catalog = self._discover()
        configured_catalog = ConfiguredAirbyteCatalog(
            streams=[
                ConfiguredAirbyteStream(
                    stream=s,
                    sync_mode=SyncMode.full_refresh,
                    destination_sync_mode=DestinationSyncMode.overwrite,
                )
                for s in catalog.streams
                if self.streams is None or s.name in self.streams
            ]
        )
        return configured_catalog

    def get_stream_records(self, stream: str) -> Iterable[Dict[str, Any]]:
        """
        Read a stream from the connector.

        This involves the following steps:
        * Call discover to get the catalog
        * Generate a configured catalog that syncs the given stream in full_refresh mode
        * Write the configured catalog and the config to a temporary file
        * execute the connector with read --config <config_file> --catalog <catalog_file>
        * Listen to the messages and return the first AirbyteRecordMessages that come along.
        * Make sure the subprocess is killed when the function returns.
        """
        catalog = self._discover()
        configured_catalog = ConfiguredAirbyteCatalog(
            streams=[
                ConfiguredAirbyteStream(
                    stream=s,
                    sync_mode=SyncMode.full_refresh,
                    destination_sync_mode=DestinationSyncMode.overwrite,
                )
                for s in catalog.streams
                if s.name == stream
            ]
        )
        if len(configured_catalog.streams) == 0:
            raise Exception(f"Stream {stream} is not available for connector {self.name}, choose from {self.get_available_streams()}")
<<<<<<< HEAD
        for message in self._read_catalog("stream", configured_catalog):
            yield message.data
=======

        yield from _util.airbyte_messages_to_record_dicts(self._read_with_catalog(configured_catalog))
>>>>>>> eab20246

    def check(self):
        """
        Call check on the connector.

        This involves the following steps:
        * Write the config to a temporary file
        * execute the connector with check --config <config_file>
        * Listen to the messages and return the first AirbyteCatalog that comes along.
        * Make sure the subprocess is killed when the function returns.
        """
        with as_temp_files([self.config]) as [config_file]:
            for msg in self._execute(["check", "--config", config_file]):
                if msg.type == Type.CONNECTION_STATUS and msg.connectionStatus:
                    if msg.connectionStatus.status == Status.FAILED:
                        raise Exception(f"Connector returned failed status: {msg.connectionStatus.message}")
                    else:
                        return
            raise Exception(f"Connector did not return check status. Last logs: {self._last_log_messages}")

    def install(self):
        self.executor.install()

<<<<<<< HEAD
    def _read(self, target: str) -> Iterable[AirbyteRecordMessage]:
=======
    def _read(self) -> Iterable[AirbyteMessage]:
>>>>>>> eab20246
        """
        Call read on the connector.

        This involves the following steps:
        * Call discover to get the catalog
        * Generate a configured catalog that syncs all streams in full_refresh mode
        * Write the configured catalog and the config to a temporary file
        * execute the connector with read --config <config_file> --catalog <catalog_file>
        * Listen to the messages and return the AirbyteRecordMessages that come along.
        """
        catalog = self._discover()
        configured_catalog = ConfiguredAirbyteCatalog(
            streams=[
                ConfiguredAirbyteStream(
                    stream=s,
                    sync_mode=SyncMode.full_refresh,
                    destination_sync_mode=DestinationSyncMode.overwrite,
                )
                for s in catalog.streams
                if self.streams is None or s.name in self.streams
            ]
        )
<<<<<<< HEAD
        yield from self._read_catalog(target, configured_catalog)

    def _read_catalog(self, target: str, catalog: ConfiguredAirbyteCatalog) -> Iterable[AirbyteRecordMessage]:
=======
        yield from self._read_with_catalog(configured_catalog)

    def _read_with_catalog(self, catalog: ConfiguredAirbyteCatalog) -> Iterable[AirbyteMessage]:
>>>>>>> eab20246
        """
        Call read on the connector.

        This involves the following steps:
        * Write the config to a temporary file
        * execute the connector with read --config <config_file> --catalog <catalog_file>
        * Listen to the messages and return the AirbyteRecordMessages that come along.
        """
<<<<<<< HEAD
        source_tracking_information = self.executor.get_tracking_information()
        track(source_tracking_information, target, "started")
        try:
            with as_temp_files([self.config, catalog.json()]) as [
                config_file,
                catalog_file,
            ]:
                for msg in self._execute(["read", "--config", config_file, "--catalog", catalog_file]):
                    if msg.type == Type.RECORD:
                        yield msg.record
        except Exception as e:
            track(source_tracking_information, target, "failed", self._processed_records)
            raise e
        finally:
            track(source_tracking_information, target, "succeeded", self._processed_records)
=======
        with as_temp_files([self.config, catalog.json()]) as [
            config_file,
            catalog_file,
        ]:
            for msg in self._execute(["read", "--config", config_file, "--catalog", catalog_file]):
                yield msg
>>>>>>> eab20246

    def _add_to_logs(self, message: str):
        self._last_log_messages.append(message)
        self._last_log_messages = self._last_log_messages[-10:]

    def _execute(self, args: List[str]) -> Iterable[AirbyteMessage]:
        """
        Execute the connector with the given arguments.

        This involves the following steps:
        * Locate the right venv. It is called ".venv-<connector_name>"
        * Spawn a subprocess with .venv-<connector_name>/bin/<connector-name> <args>
        * Read the output line by line of the subprocess and serialize them AirbyteMessage objects. Drop if not valid.
        """

        self.executor.ensure_installation()

        try:
            self._last_log_messages = []
            for line in self.executor.execute(args):
                try:
                    message = AirbyteMessage.parse_raw(line)
                    yield message
                    if message.type == Type.LOG:
                        self._add_to_logs(message.log.message)
                except Exception:
                    self._add_to_logs(line)
        except Exception as e:
            raise Exception(f"{str(e)}. Last logs: {self._last_log_messages}")

    def _tally_records(self, messages: Iterable[AirbyteRecordMessage]):
        """This method simply tallies the number of records processed and yields the messages."""
        self._processed_records = 0  # Reset the counter before we start
        for message in messages:
            self._processed_records += 1
            yield message

    def read_all(self, cache: Optional[SQLCacheBase] = None) -> SyncResult:
        if cache is None:
<<<<<<< HEAD
            cache = InMemoryCache()
        cache.write(self._process(self._read("cache")))
=======
            cache = _new_default_cache()

        cache.process_airbyte_messages(self._tally_records(self._read()))
>>>>>>> eab20246

        return SyncResult(
            processed_records=self._processed_records,
            cache=cache,
        )<|MERGE_RESOLUTION|>--- conflicted
+++ resolved
@@ -10,12 +10,8 @@
 from airbyte_lib import _util  # Internal utility functions
 from airbyte_lib.caches import InMemoryCache, SQLCacheBase
 from airbyte_lib.executor import Executor
-<<<<<<< HEAD
-from airbyte_lib.sync_result import SyncResult
 from airbyte_lib.telemetry import track
-=======
 from airbyte_lib.sync_results import SyncResult
->>>>>>> eab20246
 from airbyte_protocol.models import (
     AirbyteCatalog,
     AirbyteMessage,
@@ -184,13 +180,8 @@
         )
         if len(configured_catalog.streams) == 0:
             raise Exception(f"Stream {stream} is not available for connector {self.name}, choose from {self.get_available_streams()}")
-<<<<<<< HEAD
-        for message in self._read_catalog("stream", configured_catalog):
-            yield message.data
-=======
 
         yield from _util.airbyte_messages_to_record_dicts(self._read_with_catalog(configured_catalog))
->>>>>>> eab20246
 
     def check(self):
         """
@@ -214,11 +205,7 @@
     def install(self):
         self.executor.install()
 
-<<<<<<< HEAD
-    def _read(self, target: str) -> Iterable[AirbyteRecordMessage]:
-=======
     def _read(self) -> Iterable[AirbyteMessage]:
->>>>>>> eab20246
         """
         Call read on the connector.
 
@@ -241,15 +228,9 @@
                 if self.streams is None or s.name in self.streams
             ]
         )
-<<<<<<< HEAD
-        yield from self._read_catalog(target, configured_catalog)
-
-    def _read_catalog(self, target: str, catalog: ConfiguredAirbyteCatalog) -> Iterable[AirbyteRecordMessage]:
-=======
         yield from self._read_with_catalog(configured_catalog)
 
     def _read_with_catalog(self, catalog: ConfiguredAirbyteCatalog) -> Iterable[AirbyteMessage]:
->>>>>>> eab20246
         """
         Call read on the connector.
 
@@ -258,30 +239,12 @@
         * execute the connector with read --config <config_file> --catalog <catalog_file>
         * Listen to the messages and return the AirbyteRecordMessages that come along.
         """
-<<<<<<< HEAD
-        source_tracking_information = self.executor.get_tracking_information()
-        track(source_tracking_information, target, "started")
-        try:
-            with as_temp_files([self.config, catalog.json()]) as [
-                config_file,
-                catalog_file,
-            ]:
-                for msg in self._execute(["read", "--config", config_file, "--catalog", catalog_file]):
-                    if msg.type == Type.RECORD:
-                        yield msg.record
-        except Exception as e:
-            track(source_tracking_information, target, "failed", self._processed_records)
-            raise e
-        finally:
-            track(source_tracking_information, target, "succeeded", self._processed_records)
-=======
         with as_temp_files([self.config, catalog.json()]) as [
             config_file,
             catalog_file,
         ]:
             for msg in self._execute(["read", "--config", config_file, "--catalog", catalog_file]):
                 yield msg
->>>>>>> eab20246
 
     def _add_to_logs(self, message: str):
         self._last_log_messages.append(message)
@@ -321,14 +284,9 @@
 
     def read_all(self, cache: Optional[SQLCacheBase] = None) -> SyncResult:
         if cache is None:
-<<<<<<< HEAD
-            cache = InMemoryCache()
-        cache.write(self._process(self._read("cache")))
-=======
             cache = _new_default_cache()
 
         cache.process_airbyte_messages(self._tally_records(self._read()))
->>>>>>> eab20246
 
         return SyncResult(
             processed_records=self._processed_records,
