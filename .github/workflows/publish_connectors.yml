--- conflicted
+++ resolved
@@ -84,12 +84,8 @@
           s3_build_cache_secret_key: ${{ secrets.SELF_RUNNER_AWS_SECRET_ACCESS_KEY }}
           tailscale_auth_key: ${{ secrets.TAILSCALE_AUTH_KEY }}
           subcommand: "connectors ${{ github.event.inputs.connectors-options }} publish ${{ github.event.inputs.publish-options }}"
-<<<<<<< HEAD
-          airbyte_ci_binary_url: ${{ github.event.inputs.airbyte-ci-binary-url }}
         env:
           PYPI_TOKEN: ${{ secrets.PYPI_TOKEN }}
-=======
->>>>>>> be09dfe9
 
   set-instatus-incident-on-failure:
     name: Create Instatus Incident on Failure
